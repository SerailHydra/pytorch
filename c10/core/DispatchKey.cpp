--- conflicted
+++ resolved
@@ -38,23 +38,14 @@
       return "Autograd";
     case DispatchKey::BackendSelect:
       return "BackendSelect";
-<<<<<<< HEAD
-    case DispatchKey::TESTING_ONLY_GenericModeTensorId:
-      return "TESTING_ONLY_GenericModeTensorId";
-    case DispatchKey::AutocastTensorId:
-      return "AutocastTensorId";
-    case DispatchKey::TESTING_ONLY_GenericWrapperTensorId:
-      return "TESTING_ONLY_GenericWrapperTensorId";
-    case DispatchKey::Profiler:
-      return "Profile";
-=======
     case DispatchKey::TESTING_ONLY_GenericMode:
       return "TESTING_ONLY_GenericMode";
     case DispatchKey::Autocast:
       return "Autocast";
     case DispatchKey::TESTING_ONLY_GenericWrapper:
       return "TESTING_ONLY_GenericWrapper";
->>>>>>> d171cd0e
+    case DispatchKey::Profiler:
+      return "Profile";
     default:
       return "UNKNOWN_TENSOR_TYPE_ID";
   }
