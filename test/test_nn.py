--- conflicted
+++ resolved
@@ -10760,40 +10760,13 @@
     @onlyCUDA
     @skipCUDAIfNotRocm
     def test_activations_bfloat16(self, device):
-<<<<<<< HEAD
-        def test(activation):
-            # fp32 compute
-            input1 = torch.randn(5, dtype=torch.float32, device=device, requires_grad=True)
-            grad_input1 = torch.randn(5, device=device)
-            out1 = activation(input1)
-            out1.backward(grad_input1)
-
-            # bfloat16 compute
-            activation2 = activation.bfloat16()
-            input2 = input1.detach().bfloat16().requires_grad_()
-            grad_input2 = grad_input1.bfloat16()
-            out2 = activation2(input2)
-            out2.backward(grad_input2)
-
-            self.assertEqual(out1, out2, atol=1e-2)
-            self.assertEqual(input1.grad.data, input2.grad.data, atol=1e-2)
-
-        test(torch.nn.ReLU())
-        test(torch.nn.Threshold(0.1, 20))
-        test(torch.nn.ELU())
-        test(torch.nn.Softplus())
-        test(torch.nn.Hardshrink())
-        test(torch.nn.Softshrink())
-        test(torch.nn.LeakyReLU())
-=======
-        self._test_bfloat16_ops(torch.nn.ReLU(), device, inp_dims=(5), prec=1e-2)
-        self._test_bfloat16_ops(torch.nn.Threshold(0.1, 20), device, inp_dims=(5), prec=1e-2)
-        self._test_bfloat16_ops(torch.nn.ELU(), device, inp_dims=(5), prec=1e-2)
-        self._test_bfloat16_ops(torch.nn.Softplus(), device, inp_dims=(5), prec=1e-2)
-        self._test_bfloat16_ops(torch.nn.Hardshrink(), device, inp_dims=(5), prec=1e-2)
-        self._test_bfloat16_ops(torch.nn.Softshrink(), device, inp_dims=(5), prec=1e-2)
-        self._test_bfloat16_ops(torch.nn.LeakyReLU(), device, inp_dims=(5), prec=1e-2)
->>>>>>> 762be86e
+        self._test_bfloat16_ops(torch.nn.ReLU(), device, inp_dims=(5), atol=1e-2)
+        self._test_bfloat16_ops(torch.nn.Threshold(0.1, 20), device, inp_dims=(5), atol=1e-2)
+        self._test_bfloat16_ops(torch.nn.ELU(), device, inp_dims=(5), atol=1e-2)
+        self._test_bfloat16_ops(torch.nn.Softplus(), device, inp_dims=(5), atol=1e-2)
+        self._test_bfloat16_ops(torch.nn.Hardshrink(), device, inp_dims=(5), atol=1e-2)
+        self._test_bfloat16_ops(torch.nn.Softshrink(), device, inp_dims=(5), atol=1e-2)
+        self._test_bfloat16_ops(torch.nn.LeakyReLU(), device, inp_dims=(5), atol=1e-2)
 
     @onlyCUDA
     @skipCUDAIfNotRocm
