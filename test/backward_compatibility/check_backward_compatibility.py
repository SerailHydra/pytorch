from __future__ import absolute_import, division, print_function, unicode_literals

import argparse
import datetime
import re
import sys
import torch
from torch._C import parse_schema


# The date specifies how long the whitelist exclusion should apply to.
#
#   - If we NEVER give BC guarantee for an operator, you can put the
#     date arbitrarily far in the future.
#   - Otherwise, pick a date that is far enough in the future that you
#     believe you can land your diff before then.
#
# Whitelist entries can be removed after the date listed on them passes.
white_list = [
    ('c10_experimental', datetime.date(2222, 1, 1)),
    # We export some functions and classes for test_jit.py directly from libtorch.so,
    # it's not important to have BC for them
    ('_TorchScriptTesting.*', datetime.date(9999, 1, 1)),
    ('aten::append*', datetime.date(2020, 4, 15)),
    ('aten::real*', datetime.date(2020, 4, 15)),
    ('aten::imag*', datetime.date(2020, 4, 15)),
    ('aten::quantize_per_tensor', datetime.date(2020, 4, 15)),
<<<<<<< HEAD
    ('aten::quantize_per_tensor', datetime.date(2020, 4, 15)),
    ('aten::requires_grad_', datetime.date(2020, 4, 30)),
=======
    ('aten::index_put', datetime.date(2020, 4, 10)),
    ('aten::index', datetime.date(2020, 4, 10)),
    ('aten::_index_put_impl', datetime.date(2020, 4, 10)),
    ('aten::index_put_', datetime.date(2020, 4, 10)),
>>>>>>> c0a74930
]


# The nightly will fail to parse newly added syntax to schema declarations
# Add new schemas that will fail the nightly here
dont_parse_list = [
]


def white_listed(schema, white_list):
    for item in white_list:
        if item[1] < datetime.date.today():
            continue
        regexp = re.compile(item[0])
        if regexp.search(schema.name):
            return True
    return False


def dont_parse(schema_line):
    for item in dont_parse_list:
        if item[1] < datetime.date.today():
            continue
        regexp = re.compile(item[0])
        if regexp.search(schema_line):
            return True
    return False


def check_bc(new_schema_dict):
    existing_schemas = torch._C._jit_get_all_schemas()
    is_bc = True
    broken_ops = []
    for existing_schema in existing_schemas:
        if white_listed(existing_schema, white_list):
            print("Black list, skipping schema: ", str(existing_schema))
            continue
        print("processing existing schema: ", str(existing_schema))
        new_schemas = new_schema_dict.get(existing_schema.name, [])
        found = False
        for new_schema in new_schemas:
            if new_schema.is_backward_compatible_with(existing_schema):
                found = True
                break
        if not found:
            print('Can NOT find backward compatible schemas after changes '
                  'for schema {} from the following candidates:\n[\n{}\n]'
                  .format(
                      str(existing_schema),
                      "\n\t".join(str(s) for s in new_schemas)))
            # TODO Print out more details about why candidates don't match.
            broken_ops.append(str(existing_schema))
            is_bc = False
    if is_bc:
        print('Found backward compatible schemas for all existing schemas')
    else:
        print('The PR is introducing backward incompatible changes to the '
              'operator library. Please contact PyTorch team to confirm '
              'whether this change is wanted or not. \n\nBroken ops: '
              '[\n\t{}\n]'.format("\n\t".join(broken_ops)))
    return is_bc


if __name__ == '__main__':
    parser = argparse.ArgumentParser(description='Process some integers.')
    parser.add_argument(
        '--new-schemas',
        help='filename to load new schemas',
        type=str,
        default='schemas.txt')
    args = parser.parse_args()
    new_schema_dict = dict()
    with open(args.new_schemas, 'r') as f:
        while True:
            line = f.readline()
            if not line:
                break
            if dont_parse(line.strip()):
                print("Not parsing schema line: ", line.strip())
                continue
            s = parse_schema(line.strip())
            slist = new_schema_dict.get(s.name, [])
            slist.append(s)
            new_schema_dict[s.name] = slist

    if not check_bc(new_schema_dict):
        sys.exit(1)<|MERGE_RESOLUTION|>--- conflicted
+++ resolved
@@ -25,15 +25,12 @@
     ('aten::real*', datetime.date(2020, 4, 15)),
     ('aten::imag*', datetime.date(2020, 4, 15)),
     ('aten::quantize_per_tensor', datetime.date(2020, 4, 15)),
-<<<<<<< HEAD
-    ('aten::quantize_per_tensor', datetime.date(2020, 4, 15)),
-    ('aten::requires_grad_', datetime.date(2020, 4, 30)),
-=======
     ('aten::index_put', datetime.date(2020, 4, 10)),
     ('aten::index', datetime.date(2020, 4, 10)),
     ('aten::_index_put_impl', datetime.date(2020, 4, 10)),
     ('aten::index_put_', datetime.date(2020, 4, 10)),
->>>>>>> c0a74930
+    ('aten::quantize_per_tensor', datetime.date(2020, 4, 15)),
+    ('aten::requires_grad_', datetime.date(2020, 4, 30)),
 ]
 
 
