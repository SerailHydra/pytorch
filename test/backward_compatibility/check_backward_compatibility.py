from __future__ import absolute_import, division, print_function, unicode_literals

import argparse
import datetime
import re
import sys
import torch
from torch._C import parse_schema


# The date specifies how long the whitelist exclusion should apply to.
#
#   - If we NEVER give BC guarantee for an operator, you can put the
#     date arbitrarily far in the future.
#   - Otherwise, pick a date that is far enough in the future that you
#     believe you can land your diff before then.
#
# Whitelist entries can be removed after the date listed on them passes.
white_list = [
    ('c10_experimental', datetime.date(2222, 1, 1)),
    # We export some functions and classes for test_jit.py directly from libtorch.so,
    # it's not important to have BC for them
    ('_TorchScriptTesting.*', datetime.date(9999, 1, 1)),
    ('aten::append*', datetime.date(2020, 4, 15)),
    ('aten::real*', datetime.date(2020, 4, 15)),
    ('aten::imag*', datetime.date(2020, 4, 15)),
    ('aten::quantize_per_tensor', datetime.date(2020, 4, 15)),
    ('aten::index_put', datetime.date(2020, 4, 10)),
    ('aten::index', datetime.date(2020, 4, 10)),
    ('aten::_index_put_impl', datetime.date(2020, 4, 10)),
    ('aten::index_put_', datetime.date(2020, 4, 10)),
    ('aten::quantize_per_tensor', datetime.date(2020, 4, 15)),
    ('aten::requires_grad_', datetime.date(2020, 4, 30)),
<<<<<<< HEAD
    ('quantized::conv_prepack', datetime.date(2020, 5, 1)),
    ('quantized::conv_unpack', datetime.date(2020, 5, 1)),
    ('quantized::conv', datetime.date(2020, 5, 1)),
    ('quantized::conv2d_prepack', datetime.date(2020, 5, 1)),
    ('quantized::conv2d_unpack', datetime.date(2020, 5, 1)),
    ('quantized::conv2d', datetime.date(2020, 5, 1)),
    ('quantized::conv2d_relu', datetime.date(2020, 5, 1)),
    ('quantized::conv3d_prepack', datetime.date(2020, 5, 1)),
    ('quantized::conv3d_unpack', datetime.date(2020, 5, 1)),
    ('quantized::conv3d', datetime.date(2020, 5, 1)),
    ('quantized::conv3d_relu', datetime.date(2020, 5, 1)),
=======
    ('quantized::batch_norm', datetime.date(2020, 4, 20)),
    ('aten::sizes', datetime.date(2020, 4, 30)),
    ('aten::strides', datetime.date(2020, 4, 30)),
>>>>>>> 03fd8b1d
]


# The nightly will fail to parse newly added syntax to schema declarations
# Add new schemas that will fail the nightly here
dont_parse_list = [
]


def white_listed(schema, white_list):
    for item in white_list:
        if item[1] < datetime.date.today():
            continue
        regexp = re.compile(item[0])
        if regexp.search(schema.name):
            return True
    return False


def dont_parse(schema_line):
    for item in dont_parse_list:
        if item[1] < datetime.date.today():
            continue
        regexp = re.compile(item[0])
        if regexp.search(schema_line):
            return True
    return False


def check_bc(new_schema_dict):
    existing_schemas = torch._C._jit_get_all_schemas()
    is_bc = True
    broken_ops = []
    for existing_schema in existing_schemas:
        if white_listed(existing_schema, white_list):
            print("Black list, skipping schema: ", str(existing_schema))
            continue
        print("processing existing schema: ", str(existing_schema))
        new_schemas = new_schema_dict.get(existing_schema.name, [])
        found = False
        for new_schema in new_schemas:
            if new_schema.is_backward_compatible_with(existing_schema):
                found = True
                break
        if not found:
            print('Can NOT find backward compatible schemas after changes '
                  'for schema {} from the following candidates:\n[\n{}\n]'
                  .format(
                      str(existing_schema),
                      "\n\t".join(str(s) for s in new_schemas)))
            # TODO Print out more details about why candidates don't match.
            broken_ops.append(str(existing_schema))
            is_bc = False
    if is_bc:
        print('Found backward compatible schemas for all existing schemas')
    else:
        print('The PR is introducing backward incompatible changes to the '
              'operator library. Please contact PyTorch team to confirm '
              'whether this change is wanted or not. \n\nBroken ops: '
              '[\n\t{}\n]'.format("\n\t".join(broken_ops)))
    return is_bc


if __name__ == '__main__':
    parser = argparse.ArgumentParser(description='Process some integers.')
    parser.add_argument(
        '--new-schemas',
        help='filename to load new schemas',
        type=str,
        default='schemas.txt')
    args = parser.parse_args()
    new_schema_dict = dict()
    with open(args.new_schemas, 'r') as f:
        while True:
            line = f.readline()
            if not line:
                break
            if dont_parse(line.strip()):
                print("Not parsing schema line: ", line.strip())
                continue
            s = parse_schema(line.strip())
            slist = new_schema_dict.get(s.name, [])
            slist.append(s)
            new_schema_dict[s.name] = slist

    if not check_bc(new_schema_dict):
        sys.exit(1)<|MERGE_RESOLUTION|>--- conflicted
+++ resolved
@@ -31,7 +31,9 @@
     ('aten::index_put_', datetime.date(2020, 4, 10)),
     ('aten::quantize_per_tensor', datetime.date(2020, 4, 15)),
     ('aten::requires_grad_', datetime.date(2020, 4, 30)),
-<<<<<<< HEAD
+    ('quantized::batch_norm', datetime.date(2020, 4, 20)),
+    ('aten::sizes', datetime.date(2020, 4, 30)),
+    ('aten::strides', datetime.date(2020, 4, 30)),
     ('quantized::conv_prepack', datetime.date(2020, 5, 1)),
     ('quantized::conv_unpack', datetime.date(2020, 5, 1)),
     ('quantized::conv', datetime.date(2020, 5, 1)),
@@ -43,11 +45,6 @@
     ('quantized::conv3d_unpack', datetime.date(2020, 5, 1)),
     ('quantized::conv3d', datetime.date(2020, 5, 1)),
     ('quantized::conv3d_relu', datetime.date(2020, 5, 1)),
-=======
-    ('quantized::batch_norm', datetime.date(2020, 4, 20)),
-    ('aten::sizes', datetime.date(2020, 4, 30)),
-    ('aten::strides', datetime.date(2020, 4, 30)),
->>>>>>> 03fd8b1d
 ]
 
 
