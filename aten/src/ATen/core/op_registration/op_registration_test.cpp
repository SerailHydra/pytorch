/**
 * This file contains some general registration test cases.
 * More detailed test cases containing different APIs for registering kernels
 * are found in other files in this directory.
 */

#include <gtest/gtest.h>

// This file intentionally tests some deprecated APIs
#pragma GCC diagnostic push
#pragma GCC diagnostic ignored "-Wdeprecated-declarations"

#include <ATen/core/boxing/test_helpers.h>
#include <ATen/core/op_registration/op_registration.h>
#include <ATen/core/Tensor.h>
#include <functional>

using c10::RegisterOperators;
using c10::OperatorKernel;
using c10::OperatorHandle;
using c10::Dispatcher;
using c10::IValue;
using c10::DispatchKey;
using at::Tensor;

namespace {

struct DummyKernel final : OperatorKernel {
  void operator()(Tensor) {}
};

struct MockKernel final : OperatorKernel {
  MockKernel(bool* called): called_(called) {}

  void operator()(Tensor) {
    *called_ = true;
  }
private:
  bool* called_;
};

TEST(OperatorRegistrationTest, whenRegisteringSameSchemaWithAliasAnalysisAfterRegisteringWithoutAliasAnalysis_thenShouldThrow) {
  {
    auto registrar1 = c10::RegisterOperators().op("_test::dummy(Tensor dummy) -> ()", c10::RegisterOperators::options().kernel<DummyKernel>(c10::DispatchKey::CPUTensorId));
<<<<<<< HEAD
    expectThrows<c10::Error>([&] {
      auto registrar2 = c10::RegisterOperators().op("_test::dummy(Tensor dummy) -> ()", c10::RegisterOperators::options().kernel<DummyKernel>(c10::DispatchKey::XLATensorId).aliasAnalysis(at::AliasAnalysisKind::PURE_FUNCTION));
    }, "Tried to define the schema for _test::dummy multiple times without providing an explicit alias analysis kind");
=======
    // NB: this is OK right now for BC reasons
    // expectThrows<c10::Error>([&] {
      auto registrar2 = c10::RegisterOperators().op("_test::dummy(Tensor dummy) -> ()", c10::RegisterOperators::options().kernel<DummyKernel>(c10::DispatchKey::XLATensorId).aliasAnalysis(at::AliasAnalysisKind::PURE_FUNCTION));
    // }, "Tried to define the schema for _test::dummy multiple times without providing an explicit alias analysis kind");
>>>>>>> b5c5dcb0
  }
}

TEST(OperatorRegistrationTest, whenRegisteringSameSchemaWithoutAliasAnalysisAfterRegisteringWithAliasAnalysis_thenCanBeCalled) {
  {
    auto registrar1 = c10::RegisterOperators().op("_test::dummy(Tensor dummy) -> ()", c10::RegisterOperators::options().kernel<DummyKernel>(c10::DispatchKey::XLATensorId).aliasAnalysis(at::AliasAnalysisKind::PURE_FUNCTION));
    // NB: this is OK right now for BC reasons
    auto registrar2 = c10::RegisterOperators().op("_test::dummy(Tensor dummy) -> ()", c10::RegisterOperators::options().kernel<DummyKernel>(c10::DispatchKey::CPUTensorId));
  }
}

TEST(OperatorRegistrationTest, whenRegisteringSameSchemaWithSameAliasAnalysis_thenCanBeCalled) {
  auto registrar1 = c10::RegisterOperators().op("_test::dummy(Tensor dummy) -> ()", c10::RegisterOperators::options().kernel<DummyKernel>(c10::DispatchKey::CPUTensorId).aliasAnalysis(at::AliasAnalysisKind::PURE_FUNCTION));
  auto registrar2 = c10::RegisterOperators().op("_test::dummy(Tensor dummy) -> ()", c10::RegisterOperators::options().kernel<DummyKernel>(c10::DispatchKey::XLATensorId).aliasAnalysis(at::AliasAnalysisKind::PURE_FUNCTION));

  auto op = Dispatcher::singleton().findSchema({"_test::dummy", ""});
  ASSERT_TRUE(op.has_value());
  EXPECT_EQ(op->schema().aliasAnalysis(), at::AliasAnalysisKind::PURE_FUNCTION);
}

TEST(OperatorRegistrationTest, whenRegisteringSameSchemaWithNoAliasAnalysis_thenCanBeCalled) {
  auto registrar1 = c10::RegisterOperators().op("_test::dummy(Tensor dummy) -> ()", c10::RegisterOperators::options().kernel<DummyKernel>(c10::DispatchKey::CPUTensorId));
  auto registrar2 = c10::RegisterOperators().op("_test::dummy(Tensor dummy) -> ()", c10::RegisterOperators::options().kernel<DummyKernel>(c10::DispatchKey::XLATensorId));

  auto op = Dispatcher::singleton().findSchema({"_test::dummy", ""});
  ASSERT_TRUE(op.has_value());
  EXPECT_TRUE(op->schema().isDefaultAliasAnalysisKind());
  EXPECT_EQ(op->schema().aliasAnalysis(), at::AliasAnalysisKind::CONSERVATIVE);
}

TEST(OperatorRegistrationTest, whenRegisteringSameSchemaWithDifferentAliasAnalysis_thenShouldThrow) {
  auto registrar1 = c10::RegisterOperators().op("_test::dummy(Tensor dummy) -> ()", c10::RegisterOperators::options().kernel<DummyKernel>(c10::DispatchKey::CPUTensorId).aliasAnalysis(at::AliasAnalysisKind::PURE_FUNCTION));
  expectThrows<c10::Error>([] {
    auto registrar2 = c10::RegisterOperators().op("_test::dummy(Tensor dummy) -> ()", c10::RegisterOperators::options().kernel<DummyKernel>(c10::DispatchKey::XLATensorId).aliasAnalysis(at::AliasAnalysisKind::CONSERVATIVE));
  }, "Tried to define the schema for _test::dummy with different alias analysis kind");
}

TEST(OperatorRegistrationTest, whenRegisteringWithSchemaBeforeKernelInOptionsObject_thenCanBeCalled) {
  bool called = false;
  auto registrar = c10::RegisterOperators().op(c10::RegisterOperators::options().schema("_test::dummy(Tensor dummy) -> ()").catchAllKernel<MockKernel>(&called));

  auto op = Dispatcher::singleton().findSchema({"_test::dummy", ""});
  ASSERT_TRUE(op.has_value());
  EXPECT_FALSE(called);
  callOp(*op, dummyTensor(c10::DispatchKey::CUDATensorId));
  EXPECT_TRUE(called);
}

TEST(OperatorRegistrationTest, whenRegisteringWithSchemaAfterKernelInOptionsObject_thenCanBeCalled) {
  bool called = false;
  auto registrar = c10::RegisterOperators().op(c10::RegisterOperators::options().catchAllKernel<MockKernel>(&called).schema("_test::dummy(Tensor dummy) -> ()"));

  auto op = Dispatcher::singleton().findSchema({"_test::dummy", ""});
  ASSERT_TRUE(op.has_value());
  EXPECT_FALSE(called);
  callOp(*op, dummyTensor(c10::DispatchKey::CUDATensorId));
  EXPECT_TRUE(called);
}

TEST(OperatorRegistrationTest, whenRegisteringWithNameBeforeKernelInOptionsObject_thenCanBeCalled) {
  bool called = false;
  auto registrar = c10::RegisterOperators().op(c10::RegisterOperators::options().schema("_test::dummy").catchAllKernel<MockKernel>(&called));

  auto op = Dispatcher::singleton().findSchema({"_test::dummy", ""});
  ASSERT_TRUE(op.has_value());
  EXPECT_FALSE(called);
  callOp(*op, dummyTensor(c10::DispatchKey::CUDATensorId));
  EXPECT_TRUE(called);
}

TEST(OperatorRegistrationTest, whenRegisteringWithNameAfterKernelInOptionsObject_thenCanBeCalled) {
  bool called = false;
  auto registrar = c10::RegisterOperators().op(c10::RegisterOperators::options().catchAllKernel<MockKernel>(&called).schema("_test::dummy"));

  auto op = Dispatcher::singleton().findSchema({"_test::dummy", ""});
  ASSERT_TRUE(op.has_value());
  EXPECT_FALSE(called);
  callOp(*op, dummyTensor(c10::DispatchKey::CUDATensorId));
  EXPECT_TRUE(called);
}

TEST(OperatorRegistrationTest, whenRegisteringWithoutSchema_thenFails) {
  expectThrows<c10::Error>([] {
    c10::RegisterOperators().op(c10::RegisterOperators::options().catchAllKernel<DummyKernel>());
  }, "In operator registration: Tried to register an operator without specifying a schema or operator name.");
}

TEST(OperatorRegistrationTest, whenCallingOpWithWrongDispatchKey_thenFails) {
  auto registrar = c10::RegisterOperators().op("_test::dummy(Tensor dummy) -> ()", c10::RegisterOperators::options().kernel<DummyKernel>(c10::DispatchKey::CPUTensorId));

  auto op = Dispatcher::singleton().findSchema({"_test::dummy", ""});
  ASSERT_TRUE(op.has_value());
  expectThrows<c10::Error>([&] {
    callOp(*op, dummyTensor(c10::DispatchKey::CUDATensorId));
  }, "Could not run '_test::dummy' with arguments from the 'CUDATensorId'"
  " backend. '_test::dummy' is only available for these backends:"
  " [CPUTensorId].");
}

TEST(OperatorRegistrationTest, givenOpWithCatchallKernel_whenCallingOp_thenCallsCatchallKernel) {
  bool called = false;
  auto registrar = c10::RegisterOperators().op("_test::dummy(Tensor dummy) -> ()", c10::RegisterOperators::options().catchAllKernel<MockKernel>(&called));

  auto op = Dispatcher::singleton().findSchema({"_test::dummy", ""});
  ASSERT_TRUE(op.has_value());
  EXPECT_FALSE(called);
  callOp(*op, dummyTensor(c10::DispatchKey::CUDATensorId));
  EXPECT_TRUE(called);
}

// TODO Rewrite (since this is now allowed) and reenable
// TEST(OperatorRegistrationTest, givenOpWithCatchallKernel_whenRegisteringDispatchedKernel_thenFails) {
//   bool called = false;
//   auto registrar = c10::RegisterOperators().op("_test::dummy(Tensor dummy) -> ()", c10::RegisterOperators::options().catchAllKernel<MockKernel>(&called));
//   expectThrows<c10::Error>([&] {
//     c10::RegisterOperators().op("_test::dummy(Tensor dummy) -> ()", c10::RegisterOperators::options().kernel<MockKernel>(c10::DispatchKey::CPUTensorId, &called));
//   }, "for an operator which already has a catch-all kernel registered");
// }

// TEST(OperatorRegistrationTest, givenOpWithCatchallKernel_whenRegisteringDispatchedKernelInSameOpCall_thenFails) {
//   bool called = false;
//   expectThrows<c10::Error>([&] {
//     auto registrar = c10::RegisterOperators().op("_test::dummy(Tensor dummy) -> ()", c10::RegisterOperators::options()
//       .catchAllKernel<MockKernel>(&called)
//       .kernel<MockKernel>(c10::DispatchKey::CPUTensorId, &called));
//   }, "for an operator which already has a catch-all kernel registered");
// }

TEST(OperatorRegistrationTest, givenOpWithDispatchedKernelOutOfScope_whenRegisteringCatchallKernelAndCallingOp_thenCallsCatchallKernel) {
  bool called = false;
  {
    auto registrar = c10::RegisterOperators().op("_test::dummy(Tensor dummy) -> ()", c10::RegisterOperators::options().kernel<MockKernel>(c10::DispatchKey::CPUTensorId, &called));
  }

  auto registrar = c10::RegisterOperators().op("_test::dummy(Tensor dummy) -> ()", c10::RegisterOperators::options().catchAllKernel<MockKernel>(&called));

  auto op = Dispatcher::singleton().findSchema({"_test::dummy", ""});
  ASSERT_TRUE(op.has_value());
  EXPECT_FALSE(called);
  callOp(*op, dummyTensor(c10::DispatchKey::CUDATensorId));
  EXPECT_TRUE(called);
}

// TODO Rewrite (since this is now allowed) and reenable
// TEST(OperatorRegistrationTest, givenOpWithDispatchedKernel_whenRegisteringCatchallKernel_thenFails) {
//   bool called = false;
//   auto registrar = c10::RegisterOperators().op("_test::dummy(Tensor dummy) -> ()", c10::RegisterOperators::options().kernel<MockKernel>(c10::DispatchKey::CPUTensorId, &called));
//   expectThrows<c10::Error>([&] {
//     c10::RegisterOperators().op("_test::dummy(Tensor dummy) -> ()", c10::RegisterOperators::options().catchAllKernel<MockKernel>(&called));
//   }, "Tried to register a catch-all kernel for an operator which already has kernels for dispatch keys CPUTensorId. An operator can only have either a catch-all kernel or kernels with dispatch keys. The operator schema is _test::dummy");
// }
//
// TEST(OperatorRegistrationTest, givenOpWithDispatchedKernel_whenRegisteringCatchallKernelInSameOpCall_thenFails) {
//   bool called = false;
//   expectThrows<c10::Error>([&] {
//     auto registrar = c10::RegisterOperators().op("_test::dummy(Tensor dummy) -> ()", c10::RegisterOperators::options()
//       .kernel<MockKernel>(c10::DispatchKey::CPUTensorId, &called)
//       .catchAllKernel<MockKernel>(&called));
//   }, "Tried to register a catch-all kernel for an operator which already has kernels for dispatch keys CPUTensorId. An operator can only have either a catch-all kernel or kernels with dispatch keys. The operator schema is _test::dummy");
// }

TEST(OperatorRegistrationTest, givenOpWithCatchallKernelOutOfScope_whenRegisteringDispatchedKernelAndCallingOp_thenCallsCatchallKernel) {
  bool called = false;
  {
    auto registrar = c10::RegisterOperators().op("_test::dummy(Tensor dummy) -> ()", c10::RegisterOperators::options().catchAllKernel<MockKernel>(&called));
  }

  auto registrar = c10::RegisterOperators().op("_test::dummy(Tensor dummy) -> ()", c10::RegisterOperators::options().kernel<MockKernel>(c10::DispatchKey::CPUTensorId, &called));

  auto op = Dispatcher::singleton().findSchema({"_test::dummy", ""});
  ASSERT_TRUE(op.has_value());
  EXPECT_FALSE(called);
  callOp(*op, dummyTensor(c10::DispatchKey::CPUTensorId));
  EXPECT_TRUE(called);
}

TEST(OperatorRegistrationTest, givenOpWithoutKernels_whenRegisteringWithSchema_thenOnlyRegistersSchema) {
  auto registrar = c10::RegisterOperators().op("_test::dummy(Tensor dummy) -> ()");

  auto op = Dispatcher::singleton().findSchema({"_test::dummy", ""});
  ASSERT_TRUE(op.has_value()); // assert schema is registered
  expectThrows<c10::Error>([&] {
    callOp(*op, dummyTensor(c10::DispatchKey::CPUTensorId));
  }, "Could not run '_test::dummy' with arguments from the 'CPUTensorId'"
  " backend. '_test::dummy' is only available for these backends: [].");
}

TEST(OperatorRegistrationTest, givenOpWithoutKernels_whenRegisteringWithoutSchema_thenFails) {
  expectThrows<c10::Error>([&] {
    c10::RegisterOperators().op("_test::dummy");
  }, "Cannot infer operator schema in registration of operator _test::dummy because there is no kernel specified.");
}

TEST(OperatorRegistrationTest, givenOpWithoutKernels_whenRunningOutOfScope_thenSchemaIsGone) {
  {
    auto registrar = c10::RegisterOperators().op("_test::dummy(Tensor dummy) -> ()");
  }

  auto op = Dispatcher::singleton().findSchema({"_test::dummy", ""});
  EXPECT_FALSE(op.has_value());
}

TEST(OperatorRegistrationTest, givenOpWithoutKernels_whenRegisteringKernelAfterwards_thenCanBeCalled) {
  auto registrar1 = c10::RegisterOperators().op("_test::dummy(Tensor dummy) -> ()");

  bool called_kernel = false;
  auto registrar2 = c10::RegisterOperators().op("_test::dummy(Tensor dummy) -> ()", c10::RegisterOperators::options().kernel<MockKernel>(c10::DispatchKey::CPUTensorId, &called_kernel));

  auto op = Dispatcher::singleton().findSchema({"_test::dummy", ""});
  ASSERT_TRUE(op.has_value()); // assert schema is registered
  callOp(*op, dummyTensor(c10::DispatchKey::CPUTensorId));
  EXPECT_TRUE(called_kernel);
}

TEST(OperatorRegistrationTest, givenOpWithoutKernels_whenRegisteringKernelAfterwardsWithDifferentSchema_thenFails) {
  auto registrar1 = c10::RegisterOperators().op("_test::dummy(Tensor dummy, int arg) -> ()");

  bool called_kernel = false;
  expectThrows<c10::Error>([&] {
    c10::RegisterOperators().op("_test::dummy(Tensor dummy) -> ()", c10::RegisterOperators::options().kernel<MockKernel>(c10::DispatchKey::CPUTensorId, &called_kernel));
  }, "Tried to register multiple operators with the same name and the same overload name but different schemas");
}

TEST(OperatorRegistrationTest, givenOpWithoutKernels_whenRegisteringKernelAfterwardsAndRunsOutOfScope_thenSchemaIsStillThereButCannotBeCalledAnymore) {
  auto registrar1 = c10::RegisterOperators().op("_test::dummy(Tensor dummy) -> ()");

  {
    auto registrar2 = c10::RegisterOperators().op("_test::dummy(Tensor dummy) -> ()", c10::RegisterOperators::options().kernel<DummyKernel>(c10::DispatchKey::CPUTensorId));
  }

  auto op = Dispatcher::singleton().findSchema({"_test::dummy", ""});
  ASSERT_TRUE(op.has_value()); // assert schema is registered
  expectThrows<c10::Error>([&] {
    callOp(*op, dummyTensor(c10::DispatchKey::CPUTensorId));
  }, "Could not run '_test::dummy' with arguments from the 'CPUTensorId'"
  " backend. '_test::dummy' is only available for these backends: [].");
}

TEST(OperatorRegistrationTest, givenOpWithoutKernelsWithoutTensorInputs_whenRegistering_thenRegisters) {
  // as long as we don't register non-catchall kernels, ops without tensor arguments are fine
  auto registrar = c10::RegisterOperators().op("_test::dummy() -> ()");

  auto op = Dispatcher::singleton().findSchema({"_test::dummy", ""});
  ASSERT_TRUE(op.has_value()); // assert schema is registered
}

TEST(OperatorRegistrationTest, givenMultipleKernelsWithSameDispatchKey_whenRegistering_thenShowsWarning) {
  auto registrar = c10::RegisterOperators()
      .op("_test::dummy(Tensor dummy) -> ()", c10::RegisterOperators::options().kernel<DummyKernel>(c10::DispatchKey::CPUTensorId));

  auto op = Dispatcher::singleton().findSchema({"_test::dummy", ""});
  ASSERT_TRUE(op.has_value()); // assert schema is registered

  testing::internal::CaptureStderr();
  c10::RegisterOperators().op("_test::dummy(Tensor dummy) -> ()", c10::RegisterOperators::options().kernel<DummyKernel>(c10::DispatchKey::CPUTensorId));
  std::string output = testing::internal::GetCapturedStderr();
  EXPECT_THAT(output, testing::HasSubstr("Warning: Registered a kernel for operator _test::dummy with dispatch key CPUTensorId that overwrote a previously registered kernel with the same dispatch key for the same operator."));
}

TEST(OperatorRegistrationTest, givenMultipleKernelsWithSameDispatchKey_whenRegisteringInSameOpCall_thenFails) {
  expectThrows<c10::Error>([&] {
    auto registrar = c10::RegisterOperators()
        .op("_test::dummy(Tensor dummy) -> ()", c10::RegisterOperators::options()
            .kernel<DummyKernel>(c10::DispatchKey::CPUTensorId)
            .kernel<DummyKernel>(c10::DispatchKey::CPUTensorId));
  }, "In operator registration: Tried to register multiple kernels with same dispatch key CPUTensorId for operator schema _test::dummy");
}

TEST(OperatorRegistrationTest, givenMultipleKernelsWithSameDispatchKey_whenCalled_thenCallsNewerKernel) {
  bool called_kernel1 = false;
  bool called_kernel2 = false;
  auto registrar1 = c10::RegisterOperators().op("_test::dummy(Tensor dummy) -> ()", c10::RegisterOperators::options().kernel<MockKernel>(c10::DispatchKey::CPUTensorId, &called_kernel1));
  auto registrar2 = c10::RegisterOperators().op("_test::dummy(Tensor dummy) -> ()", c10::RegisterOperators::options().kernel<MockKernel>(c10::DispatchKey::CPUTensorId, &called_kernel2));

  auto op = Dispatcher::singleton().findSchema({"_test::dummy", ""});
  ASSERT_TRUE(op.has_value()); // assert schema is registered

  callOp(*op, dummyTensor(c10::DispatchKey::CPUTensorId));
  EXPECT_FALSE(called_kernel1);
  EXPECT_TRUE(called_kernel2);
}

TEST(OperatorRegistrationTest, givenMultipleCatchallKernels_whenRegistering_thenShowsWarning) {
  auto registrar = c10::RegisterOperators()
      .op("_test::dummy(Tensor dummy) -> ()", c10::RegisterOperators::options().catchAllKernel<DummyKernel>());

  auto op = Dispatcher::singleton().findSchema({"_test::dummy", ""});
  ASSERT_TRUE(op.has_value()); // assert schema is registered

  testing::internal::CaptureStderr();
  c10::RegisterOperators().op("_test::dummy(Tensor dummy) -> ()", c10::RegisterOperators::options().catchAllKernel<DummyKernel>());
  std::string output = testing::internal::GetCapturedStderr();
  EXPECT_THAT(output, testing::HasSubstr("Warning: Registered a catch-all kernel for operator _test::dummy that overwrote a previously registered catch-all kernel for the same operator."));
}

TEST(OperatorRegistrationTest, givenMultipleCatchallKernels_whenRegisteringInSameOpCall_thenFails) {
  expectThrows<c10::Error>([&] {
    auto registrar = c10::RegisterOperators()
        .op("_test::dummy(Tensor dummy) -> ()", c10::RegisterOperators::options()
            .catchAllKernel<DummyKernel>()
            .catchAllKernel<DummyKernel>());
  }, "Tried to register multiple catch-all kernels for operator schema _test::dummy");
}

TEST(OperatorRegistrationTest, givenMultipleCatchallKernels_whenCalled_thenCallsNewerKernel) {
  bool called_kernel1 = false;
  bool called_kernel2 = false;
  auto registrar1 = c10::RegisterOperators().op("_test::dummy(Tensor dummy) -> ()", c10::RegisterOperators::options().catchAllKernel<MockKernel>(&called_kernel1));
  auto registrar2 = c10::RegisterOperators().op("_test::dummy(Tensor dummy) -> ()", c10::RegisterOperators::options().catchAllKernel<MockKernel>(&called_kernel2));

  auto op = Dispatcher::singleton().findSchema({"_test::dummy", ""});
  ASSERT_TRUE(op.has_value()); // assert schema is registered

  callOp(*op, dummyTensor(c10::DispatchKey::CPUTensorId));
  EXPECT_FALSE(called_kernel1);
  EXPECT_TRUE(called_kernel2);
}

TEST(OperatorRegistrationTest, givenMultipleKernelsWithSameDispatchKey_whenNewerKernelDeletedAndOpCalled_thenCallsOlderKernel) {
  bool called_kernel1 = false;
  bool called_kernel2 = false;
  auto registrar1 = c10::RegisterOperators().op("_test::dummy(Tensor dummy) -> ()", c10::RegisterOperators::options().kernel<MockKernel>(c10::DispatchKey::CPUTensorId, &called_kernel1));
  auto registrar2 = c10::RegisterOperators().op("_test::dummy(Tensor dummy) -> ()", c10::RegisterOperators::options().kernel<MockKernel>(c10::DispatchKey::CPUTensorId, &called_kernel2));

  registrar2 = c10::RegisterOperators(); // destruct the registrar

  auto op = Dispatcher::singleton().findSchema({"_test::dummy", ""});
  ASSERT_TRUE(op.has_value()); // assert schema is registered

  callOp(*op, dummyTensor(c10::DispatchKey::CPUTensorId));
  EXPECT_TRUE(called_kernel1);
  EXPECT_FALSE(called_kernel2);
}

TEST(OperatorRegistrationTest, givenMultipleCatchallKernels_whenNewerKernelDeletedAndOpCalled_thenCallsOlderKernel) {
  bool called_kernel1 = false;
  bool called_kernel2 = false;
  auto registrar1 = c10::RegisterOperators().op("_test::dummy(Tensor dummy) -> ()", c10::RegisterOperators::options().catchAllKernel<MockKernel>(&called_kernel1));
  auto registrar2 = c10::RegisterOperators().op("_test::dummy(Tensor dummy) -> ()", c10::RegisterOperators::options().catchAllKernel<MockKernel>(&called_kernel2));

  registrar2 = c10::RegisterOperators(); // destruct the registrar

  auto op = Dispatcher::singleton().findSchema({"_test::dummy", ""});
  ASSERT_TRUE(op.has_value()); // assert schema is registered

  callOp(*op, dummyTensor(c10::DispatchKey::CPUTensorId));
  EXPECT_TRUE(called_kernel1);
  EXPECT_FALSE(called_kernel2);
}

TEST(OperatorRegistrationTest, givenMultipleKernelsWithSameDispatchKey_whenOlderKernelDeletedAndOpCalled_thenCallsNewerKernel) {
  bool called_kernel1 = false;
  bool called_kernel2 = false;
  auto registrar1 = c10::RegisterOperators().op("_test::dummy(Tensor dummy) -> ()", c10::RegisterOperators::options().kernel<MockKernel>(c10::DispatchKey::CPUTensorId, &called_kernel1));
  auto registrar2 = c10::RegisterOperators().op("_test::dummy(Tensor dummy) -> ()", c10::RegisterOperators::options().kernel<MockKernel>(c10::DispatchKey::CPUTensorId, &called_kernel2));

  registrar1 = c10::RegisterOperators(); // destruct the registrar

  auto op = Dispatcher::singleton().findSchema({"_test::dummy", ""});
  ASSERT_TRUE(op.has_value()); // assert schema is registered

  callOp(*op, dummyTensor(c10::DispatchKey::CPUTensorId));
  EXPECT_FALSE(called_kernel1);
  EXPECT_TRUE(called_kernel2);
}

TEST(OperatorRegistrationTest, givenMultipleCatchallKernels_whenOlderKernelDeletedAndOpCalled_thenCallsNewerKernel) {
  bool called_kernel1 = false;
  bool called_kernel2 = false;
  auto registrar1 = c10::RegisterOperators().op("_test::dummy(Tensor dummy) -> ()", c10::RegisterOperators::options().catchAllKernel<MockKernel>(&called_kernel1));
  auto registrar2 = c10::RegisterOperators().op("_test::dummy(Tensor dummy) -> ()", c10::RegisterOperators::options().catchAllKernel<MockKernel>(&called_kernel2));

  registrar1 = c10::RegisterOperators(); // destruct the registrar

  auto op = Dispatcher::singleton().findSchema({"_test::dummy", ""});
  ASSERT_TRUE(op.has_value()); // assert schema is registered

  callOp(*op, dummyTensor(c10::DispatchKey::CPUTensorId));
  EXPECT_FALSE(called_kernel1);
  EXPECT_TRUE(called_kernel2);
}

TEST(OperatorRegistrationTest, givenMultipleKernelsWithSameDispatchKey_whenOlderAndThenNewerKernelDeletedAndOpCalled_thenFails) {
  bool called_kernel1 = false;
  bool called_kernel2 = false;
  auto registrar0 = c10::RegisterOperators().op("_test::dummy(Tensor dummy) -> ()");
  auto registrar1 = c10::RegisterOperators().op("_test::dummy(Tensor dummy) -> ()", c10::RegisterOperators::options().kernel<MockKernel>(c10::DispatchKey::CPUTensorId, &called_kernel1));
  auto registrar2 = c10::RegisterOperators().op("_test::dummy(Tensor dummy) -> ()", c10::RegisterOperators::options().kernel<MockKernel>(c10::DispatchKey::CPUTensorId, &called_kernel2));

  registrar1 = c10::RegisterOperators(); // destruct the registrar
  registrar2 = c10::RegisterOperators(); // destruct the registrar

  auto op = Dispatcher::singleton().findSchema({"_test::dummy", ""});
  ASSERT_TRUE(op.has_value()); // assert schema is registered

  expectThrows<c10::Error>([&] {
    callOp(*op, dummyTensor(c10::DispatchKey::CPUTensorId));
  }, "Could not run '_test::dummy' with arguments from the 'CPUTensorId'"
  " backend. '_test::dummy' is only available for these backends: [].");
}

TEST(OperatorRegistrationTest, givenMultipleCatchallKernels_whenOlderAndThenNewerKernelDeletedAndOpCalled_thenFails) {
  bool called_kernel1 = false;
  bool called_kernel2 = false;
  auto registrar0 = c10::RegisterOperators().op("_test::dummy(Tensor dummy) -> ()");
  auto registrar1 = c10::RegisterOperators().op("_test::dummy(Tensor dummy) -> ()", c10::RegisterOperators::options().catchAllKernel<MockKernel>(&called_kernel1));
  auto registrar2 = c10::RegisterOperators().op("_test::dummy(Tensor dummy) -> ()", c10::RegisterOperators::options().catchAllKernel<MockKernel>(&called_kernel2));

  registrar1 = c10::RegisterOperators(); // destruct the registrar
  registrar2 = c10::RegisterOperators(); // destruct the registrar

  auto op = Dispatcher::singleton().findSchema({"_test::dummy", ""});
  ASSERT_TRUE(op.has_value()); // assert schema is registered

  expectThrows<c10::Error>([&] {
    callOp(*op, dummyTensor(c10::DispatchKey::CPUTensorId));
  }, "Could not run '_test::dummy' with arguments from the 'CPUTensorId'"
  " backend. '_test::dummy' is only available for these backends: [].");
}

TEST(OperatorRegistrationTest, givenMultipleKernelsWithSameDispatchKey_whenNewerAndThenOlderKernelDeletedAndOpCalled_thenFails) {
  bool called_kernel1 = false;
  bool called_kernel2 = false;
  auto registrar0 = c10::RegisterOperators().op("_test::dummy(Tensor dummy) -> ()");
  auto registrar1 = c10::RegisterOperators().op("_test::dummy(Tensor dummy) -> ()", c10::RegisterOperators::options().kernel<MockKernel>(c10::DispatchKey::CPUTensorId, &called_kernel1));
  auto registrar2 = c10::RegisterOperators().op("_test::dummy(Tensor dummy) -> ()", c10::RegisterOperators::options().kernel<MockKernel>(c10::DispatchKey::CPUTensorId, &called_kernel2));

  registrar2 = c10::RegisterOperators(); // destruct the registrar
  registrar1 = c10::RegisterOperators(); // destruct the registrar

  auto op = Dispatcher::singleton().findSchema({"_test::dummy", ""});
  ASSERT_TRUE(op.has_value()); // assert schema is registered

  expectThrows<c10::Error>([&] {
    callOp(*op, dummyTensor(c10::DispatchKey::CPUTensorId));
  }, "Could not run '_test::dummy' with arguments from the 'CPUTensorId'"
  " backend. '_test::dummy' is only available for these backends: [].");
}

TEST(OperatorRegistrationTest, givenMultipleCatchallKernels_whenNewerAndThenOlderKernelDeletedAndOpCalled_thenFails) {
  bool called_kernel1 = false;
  bool called_kernel2 = false;
  auto registrar0 = c10::RegisterOperators().op("_test::dummy(Tensor dummy) -> ()");
  auto registrar1 = c10::RegisterOperators().op("_test::dummy(Tensor dummy) -> ()", c10::RegisterOperators::options().catchAllKernel<MockKernel>(&called_kernel1));
  auto registrar2 = c10::RegisterOperators().op("_test::dummy(Tensor dummy) -> ()", c10::RegisterOperators::options().catchAllKernel<MockKernel>(&called_kernel2));

  registrar2 = c10::RegisterOperators(); // destruct the registrar
  registrar1 = c10::RegisterOperators(); // destruct the registrar

  auto op = Dispatcher::singleton().findSchema({"_test::dummy", ""});
  ASSERT_TRUE(op.has_value()); // assert schema is registered

  expectThrows<c10::Error>([&] {
    callOp(*op, dummyTensor(c10::DispatchKey::CPUTensorId));
  }, "Could not run '_test::dummy' with arguments from the 'CPUTensorId'"
  " backend. '_test::dummy' is only available for these backends: [].");
}

TEST(OperatorRegistrationTest, whenRegisteringCPUTensorType_thenCanOnlyCallUnboxedWithCPUTensorIdDispatchKey) {
  bool called_kernel_cpu = false;
  auto registrar= c10::RegisterOperators().op("_test::dummy(Tensor dummy) -> ()", c10::RegisterOperators::options()
    .kernel<MockKernel>(c10::DispatchKey::CPUTensorId, &called_kernel_cpu));

  auto op = Dispatcher::singleton().findSchema({"_test::dummy", ""});
  ASSERT_TRUE(op.has_value()); // assert schema is registered

  // Ensure that dispatcher doesn't take the dispatch key from the tensor but from the direct argument instead.
  called_kernel_cpu = false;
  callOpUnboxedWithDispatchKey<void, Tensor>(*op, c10::DispatchKey::CPUTensorId, dummyTensor(c10::DispatchKey::CUDATensorId));
  EXPECT_TRUE(called_kernel_cpu);

  // Ensure that disptach key from tensor is not used here.
  called_kernel_cpu = false;
  expectThrows<c10::Error>([&] {
    callOpUnboxedWithDispatchKey<void, Tensor>(*op, c10::DispatchKey::CUDATensorId, dummyTensor(c10::DispatchKey::CPUTensorId));
  }, "Could not run '_test::dummy' with arguments from the 'CUDATensorId'"
  " backend. '_test::dummy' is only available for these backends: [CPUTensorId].");
}

TEST(OperatorRegistrationTest, whenRegisteringMultipleKernelsInSameOpCallAndCalling_thenCallsCorrectKernel) {
  bool called_kernel1 = false;
  bool called_kernel2 = false;
  auto registrar0 = c10::RegisterOperators().op("_test::dummy(Tensor dummy) -> ()", c10::RegisterOperators::options()
    .kernel<MockKernel>(c10::DispatchKey::CPUTensorId, &called_kernel1)
    .kernel<MockKernel>(c10::DispatchKey::CUDATensorId, &called_kernel2));

  auto op = Dispatcher::singleton().findSchema({"_test::dummy", ""});
  ASSERT_TRUE(op.has_value()); // assert schema is registered

  called_kernel1 = called_kernel2 = false;
  callOp(*op, dummyTensor(c10::DispatchKey::CPUTensorId));
  EXPECT_TRUE(called_kernel1);
  EXPECT_FALSE(called_kernel2);

  called_kernel1 = called_kernel2 = false;
  callOp(*op, dummyTensor(c10::DispatchKey::CUDATensorId));
  EXPECT_FALSE(called_kernel1);
  EXPECT_TRUE(called_kernel2);

  expectThrows<c10::Error>([&] {
    callOp(*op, dummyTensor(c10::DispatchKey::XLATensorId));
  }, "Could not run '_test::dummy' with arguments from the 'XLATensorId'"
  " backend. '_test::dummy' is only available for these backends: [");

  // also assert that the error message contains the available tensor type ids, but don't assert their order
  expectThrows<c10::Error>([&] {
    callOp(*op, dummyTensor(c10::DispatchKey::XLATensorId));
  }, "CPUTensorId");
  expectThrows<c10::Error>([&] {
    callOp(*op, dummyTensor(c10::DispatchKey::XLATensorId));
  }, "CUDATensorId");
}

TEST(OperatorRegistrationTest, whenRegisteringMultipleKernelsInSameOpCallOutOfScopeAndCalling_thenFails) {
  auto registrar0 = c10::RegisterOperators().op("_test::dummy(Tensor dummy) -> ()");
  {
    bool called_kernel1 = false;
    bool called_kernel2 = false;
    auto registrar1 = c10::RegisterOperators().op("_test::dummy(Tensor dummy) -> ()", c10::RegisterOperators::options()
      .kernel<MockKernel>(c10::DispatchKey::CPUTensorId, &called_kernel1)
      .kernel<MockKernel>(c10::DispatchKey::CUDATensorId, &called_kernel2));
  }

  auto op = Dispatcher::singleton().findSchema({"_test::dummy", ""});
  ASSERT_TRUE(op.has_value()); // assert schema is registered

  expectThrows<c10::Error>([&] {
    callOp(*op, dummyTensor(c10::DispatchKey::CPUTensorId));
  }, "Could not run '_test::dummy' with arguments from the 'CPUTensorId'"
  " backend. '_test::dummy' is only available for these backends: [].");

  expectThrows<c10::Error>([&] {
    callOp(*op, dummyTensor(c10::DispatchKey::CUDATensorId));
  }, "Could not run '_test::dummy' with arguments from the 'CUDATensorId'"
  " backend. '_test::dummy' is only available for these backends: [].");

  expectThrows<c10::Error>([&] {
    callOp(*op, dummyTensor(c10::DispatchKey::XLATensorId));
  }, "Could not run '_test::dummy' with arguments from the 'XLATensorId'"
  " backend. '_test::dummy' is only available for these backends: [].");
}

bool called_stackbased_kernel = false;
void stackBasedKernel(const OperatorHandle&, c10::Stack* stack) {
  called_stackbased_kernel = true;
}

TEST(OperatorRegistrationTest, whenRegisteringMultipleKernelsByNameAndNoneCanInferSchema_thenFails) {
  bool called_kernel = false;
  expectThrows<c10::Error>([&] {
    auto registrar1 = c10::RegisterOperators().op("_test::dummy", c10::RegisterOperators::options()
      .kernel<&stackBasedKernel>(c10::DispatchKey::CPUTensorId)
      .kernel<&stackBasedKernel>(c10::DispatchKey::CUDATensorId)
      .kernel<&stackBasedKernel>(c10::DispatchKey::XLATensorId));
  }, "Cannot infer operator schema for this kind of kernel in registration of operator _test::dummy");
}

TEST(OperatorRegistrationTest, whenRegisteringMultipleKernelsBySchemaAndNoneCanInferSchema_thenSucceeds) {
  bool called_kernel = false;
  auto registrar1 = c10::RegisterOperators().op("_test::dummy(Tensor dummy) -> ()", c10::RegisterOperators::options()
    .kernel<&stackBasedKernel>(c10::DispatchKey::CPUTensorId)
    .kernel<&stackBasedKernel>(c10::DispatchKey::CUDATensorId)
    .kernel<&stackBasedKernel>(c10::DispatchKey::XLATensorId));

  auto op = Dispatcher::singleton().findSchema({"_test::dummy", ""});
  ASSERT_TRUE(op.has_value()); // assert schema is registered

  called_kernel = called_stackbased_kernel = false;
  callOp(*op, dummyTensor(c10::DispatchKey::CPUTensorId));
  EXPECT_TRUE(called_stackbased_kernel);
  EXPECT_FALSE(called_kernel);

  called_kernel = called_stackbased_kernel = false;
  callOp(*op, dummyTensor(c10::DispatchKey::CUDATensorId));
  EXPECT_TRUE(called_stackbased_kernel);
  EXPECT_FALSE(called_kernel);

  called_kernel = called_stackbased_kernel = false;
  callOp(*op, dummyTensor(c10::DispatchKey::XLATensorId));
  EXPECT_TRUE(called_stackbased_kernel);
  EXPECT_FALSE(called_kernel);
}

TEST(OperatorRegistrationTest, whenRegisteringMultipleKernelsByNameAndOnlyOneCanInferSchema_thenSucceeds) {
  bool called_kernel = false;
  auto registrar1 = c10::RegisterOperators().op("_test::dummy", c10::RegisterOperators::options()
    .kernel<&stackBasedKernel>(c10::DispatchKey::CPUTensorId)
    .kernel<MockKernel>(c10::DispatchKey::CUDATensorId, &called_kernel)
    .kernel<&stackBasedKernel>(c10::DispatchKey::XLATensorId));

  auto op = Dispatcher::singleton().findSchema({"_test::dummy", ""});
  ASSERT_TRUE(op.has_value()); // assert schema is registered

  called_kernel = called_stackbased_kernel = false;
  callOp(*op, dummyTensor(c10::DispatchKey::CPUTensorId));
  EXPECT_TRUE(called_stackbased_kernel);
  EXPECT_FALSE(called_kernel);

  called_kernel = called_stackbased_kernel = false;
  callOp(*op, dummyTensor(c10::DispatchKey::CUDATensorId));
  EXPECT_FALSE(called_stackbased_kernel);
  EXPECT_TRUE(called_kernel);

  called_kernel = called_stackbased_kernel = false;
  callOp(*op, dummyTensor(c10::DispatchKey::XLATensorId));
  EXPECT_TRUE(called_stackbased_kernel);
  EXPECT_FALSE(called_kernel);
}

TEST(OperatorRegistrationTest, whenRegisteringMultipleKernelsBySchemaAndOnlyOneCanInferSchema_thenSucceeds) {
  bool called_kernel = false;
  auto registrar1 = c10::RegisterOperators().op("_test::dummy(Tensor dummy) -> ()", c10::RegisterOperators::options()
    .kernel<&stackBasedKernel>(c10::DispatchKey::CPUTensorId)
    .kernel<MockKernel>(c10::DispatchKey::CUDATensorId, &called_kernel)
    .kernel<&stackBasedKernel>(c10::DispatchKey::XLATensorId));

  auto op = Dispatcher::singleton().findSchema({"_test::dummy", ""});
  ASSERT_TRUE(op.has_value()); // assert schema is registered

  called_kernel = called_stackbased_kernel = false;
  callOp(*op, dummyTensor(c10::DispatchKey::CPUTensorId));
  EXPECT_TRUE(called_stackbased_kernel);
  EXPECT_FALSE(called_kernel);

  called_kernel = called_stackbased_kernel = false;
  callOp(*op, dummyTensor(c10::DispatchKey::CUDATensorId));
  EXPECT_FALSE(called_stackbased_kernel);
  EXPECT_TRUE(called_kernel);

  called_kernel = called_stackbased_kernel = false;
  callOp(*op, dummyTensor(c10::DispatchKey::XLATensorId));
  EXPECT_TRUE(called_stackbased_kernel);
  EXPECT_FALSE(called_kernel);
}

struct DummyKernelWithIntParam final : OperatorKernel {
  void operator()(Tensor, int64_t) {}
};

TEST(OperatorRegistrationTest, whenRegisteringMismatchingKernelsInSameOpCall_thenFails) {
  bool called_kernel = false;
  expectThrows<c10::Error>([&] {
    auto registrar1 = c10::RegisterOperators().op("_test::dummy", c10::RegisterOperators::options()
      .kernel<DummyKernelWithIntParam>(c10::DispatchKey::CPUTensorId)
      .kernel<MockKernel>(c10::DispatchKey::CUDATensorId, &called_kernel));
  }, "In registration for _test::dummy: expected schema");
}

void backend_fallback_kernel(const c10::OperatorHandle& op, c10::Stack* stack) {
  (*stack)[1] = (*stack)[1].toString()->string() + op.schema().name();
}

TEST(OperatorRegistrationTest, whenRegisteringBackendFallbackKernel_thenCanBeCalled) {
  auto registrar = c10::Dispatcher::singleton().registerFallback(c10::DispatchKey::CPUTensorId, c10::KernelFunction::makeFromBoxedFunction<&backend_fallback_kernel>());

  auto registrar1 = c10::RegisterOperators().op("_test::dummy(Tensor dummy, str input) -> ()");
  auto op = Dispatcher::singleton().findSchema({"_test::dummy", ""});
  ASSERT_TRUE(op.has_value());
  auto stack = callOp(*op, dummyTensor(c10::DispatchKey::CPUTensorId), "hello ");
  EXPECT_EQ("hello _test::dummy", stack[1].toString()->string());
}

TEST(OperatorRegistrationTest, whenRegisteringBackendFallbackKernelForWrongBackend_thenCannotBeCalled) {
  auto registrar = c10::Dispatcher::singleton().registerFallback(c10::DispatchKey::CUDATensorId, c10::KernelFunction::makeFromBoxedFunction<&backend_fallback_kernel>());

  auto registrar1 = c10::RegisterOperators().op("_test::dummy(Tensor dummy, str input) -> ()");
  auto op = Dispatcher::singleton().findSchema({"_test::dummy", ""});
  ASSERT_TRUE(op.has_value());
  expectThrows<c10::Error>([&] {
    auto stack = callOp(*op, dummyTensor(c10::DispatchKey::CPUTensorId), "hello ");
  }, "Could not run '_test::dummy' with arguments from the 'CPUTensorId' backend. '_test::dummy' is only available for these backends: [].");
}

bool called = false;

TEST(OperatorRegistrationTest, whenRegisteringBackendFallbackKernelAndRegularKernelForDifferentBackend_thenRegularKernelCanBeCalled) {
  auto registrar = c10::Dispatcher::singleton().registerFallback(c10::DispatchKey::CPUTensorId, c10::KernelFunction::makeFromBoxedFunction<&backend_fallback_kernel>());

  auto registrar1 = c10::RegisterOperators().op("_test::dummy(Tensor dummy, str input) -> ()", c10::RegisterOperators::options()
      .kernel(c10::DispatchKey::CUDATensorId, [] (Tensor, std::string) {
        called = true;
      }));
  auto op = Dispatcher::singleton().findSchema({"_test::dummy", ""});
  ASSERT_TRUE(op.has_value());

  called = false;
  auto stack = callOp(*op, dummyTensor(c10::DispatchKey::CUDATensorId), "hello ");
  EXPECT_TRUE(called);
}

TEST(OperatorRegistrationTest, whenRegisteringBackendFallbackKernelAndRegularKernelForDifferentBackend_thenFallbackKernelCanBeCalled) {
  auto registrar = c10::Dispatcher::singleton().registerFallback(c10::DispatchKey::CPUTensorId, c10::KernelFunction::makeFromBoxedFunction<&backend_fallback_kernel>());

  auto registrar1 = c10::RegisterOperators().op("_test::dummy(Tensor dummy, str input) -> ()", c10::RegisterOperators::options()
      .kernel(c10::DispatchKey::CUDATensorId, [] (Tensor, std::string) {
        called = true;
      }));
  auto op = Dispatcher::singleton().findSchema({"_test::dummy", ""});
  ASSERT_TRUE(op.has_value());

  called = false;
  auto stack = callOp(*op, dummyTensor(c10::DispatchKey::CPUTensorId), "hello ");
  EXPECT_FALSE(called);
  EXPECT_EQ("hello _test::dummy", stack[1].toString()->string());
}

TEST(OperatorRegistrationTest, whenRegisteringBackendFallbackKernelAndRegularKernelForSameBackend_thenCallsRegularKernel) {
  auto registrar = c10::Dispatcher::singleton().registerFallback(c10::DispatchKey::CPUTensorId, c10::KernelFunction::makeFromBoxedFunction<&backend_fallback_kernel>());

  auto registrar1 = c10::RegisterOperators().op("_test::dummy(Tensor dummy, str input) -> ()", c10::RegisterOperators::options()
      .kernel(c10::DispatchKey::CPUTensorId, [] (Tensor, std::string) {
        called = true;
      }));
  auto op = Dispatcher::singleton().findSchema({"_test::dummy", ""});
  ASSERT_TRUE(op.has_value());

  called = false;
  auto stack = callOp(*op, dummyTensor(c10::DispatchKey::CPUTensorId), "hello ");
  EXPECT_TRUE(called);
}

TEST(OperatorRegistrationTest, whenRegisteringBackendFallbackKernelAndCatchallKernelForSameBackend_thenCallsFallbackKernel) {
  auto registrar = c10::Dispatcher::singleton().registerFallback(c10::DispatchKey::CPUTensorId, c10::KernelFunction::makeFromBoxedFunction<&backend_fallback_kernel>());

  auto registrar1 = c10::RegisterOperators().op("_test::dummy(Tensor dummy, str input) -> ()", c10::RegisterOperators::options()
      .catchAllKernel([] (Tensor, std::string) {
        called = true;
      }));
  auto op = Dispatcher::singleton().findSchema({"_test::dummy", ""});
  ASSERT_TRUE(op.has_value());

  called = false;
  auto stack = callOp(*op, dummyTensor(c10::DispatchKey::CPUTensorId), "hello ");
  EXPECT_FALSE(called);
  EXPECT_EQ("hello _test::dummy", stack[1].toString()->string());
}

bool called_autograd = false;
bool called_nonautograd = false;

void nonautograd_kernel(Tensor a) {
  called_nonautograd = true;
}

void autograd_kernel(Tensor a) {
  called_autograd = true;
}

TEST(OperatorRegistrationTest, whenRegisteringAutogradKernel_thenCanCallAutogradKernel) {
  auto registrar = c10::RegisterOperators().op("_test::dummy(Tensor dummy) -> ()", c10::RegisterOperators::options()
    .impl_unboxedOnlyKernel<decltype(autograd_kernel), &autograd_kernel>(DispatchKey::VariableTensorId));

  auto op = Dispatcher::singleton().findSchema({"_test::dummy", ""});
  ASSERT_TRUE(op.has_value());

  called_autograd = false;
  c10::Dispatcher::singleton().callUnboxed<void, Tensor>(*op, dummyTensor(DispatchKey::CPUTensorId)); // note: all tensors have VariableTypeId set
  EXPECT_TRUE(called_autograd);
}

TEST(OperatorRegistrationTest, whenRegisteringAutogradKernelWithRegularKernel_thenCanCallAutogradKernel) {
  auto registrar = c10::RegisterOperators().op("_test::dummy(Tensor dummy) -> ()", c10::RegisterOperators::options()
    .impl_unboxedOnlyKernel<decltype(nonautograd_kernel), nonautograd_kernel>(DispatchKey::CPUTensorId)
    .impl_unboxedOnlyKernel<decltype(autograd_kernel), &autograd_kernel>(DispatchKey::VariableTensorId));

  auto op = Dispatcher::singleton().findSchema({"_test::dummy", ""});
  ASSERT_TRUE(op.has_value());

  called_nonautograd = called_autograd = false;
  c10::Dispatcher::singleton().callUnboxed<void, Tensor>(*op, dummyTensor(DispatchKey::CPUTensorId)); // note: all tensors have VariableTypeId set
  EXPECT_FALSE(called_nonautograd);
  EXPECT_TRUE(called_autograd);
}

TEST(OperatorRegistrationTest, whenRegisteringAutogradKernelWithRegularKernel_thenCanCallRegularKernel) {
  auto registrar = c10::RegisterOperators().op("_test::dummy(Tensor dummy) -> ()", c10::RegisterOperators::options()
    .impl_unboxedOnlyKernel<decltype(nonautograd_kernel), nonautograd_kernel>(DispatchKey::CPUTensorId)
    .impl_unboxedOnlyKernel<decltype(autograd_kernel), &autograd_kernel>(DispatchKey::VariableTensorId));

  auto op = Dispatcher::singleton().findSchema({"_test::dummy", ""});
  ASSERT_TRUE(op.has_value());

  called_nonautograd = called_autograd = false;
  at::AutoNonVariableTypeMode _var_guard(true);
  c10::Dispatcher::singleton().callUnboxed<void, Tensor>(*op, dummyTensor(DispatchKey::CPUTensorId));
  EXPECT_TRUE(called_nonautograd);
  EXPECT_FALSE(called_autograd);
}

TEST(OperatorRegistrationTest, whenRegisteringAutogradKernelWithCatchAllKernel_thenCanCallAutogradKernel) {
  auto registrar = c10::RegisterOperators().op("_test::dummy(Tensor dummy) -> ()", c10::RegisterOperators::options()
    .impl_unboxedOnlyCatchAllKernel<decltype(nonautograd_kernel), nonautograd_kernel>()
    .impl_unboxedOnlyKernel<decltype(autograd_kernel), &autograd_kernel>(DispatchKey::VariableTensorId));

  auto op = Dispatcher::singleton().findSchema({"_test::dummy", ""});
  ASSERT_TRUE(op.has_value());

  called_nonautograd = called_autograd = false;
  c10::Dispatcher::singleton().callUnboxed<void, Tensor>(*op, dummyTensor(DispatchKey::CPUTensorId));  // note: all tensors have VariableTypeId set
  EXPECT_FALSE(called_nonautograd);
  EXPECT_TRUE(called_autograd);
}

TEST(OperatorRegistrationTest, whenRegisteringAutogradKernelWithCatchAllKernel_thenCanCallCatchallKernel) {
  auto registrar = c10::RegisterOperators().op("_test::dummy(Tensor dummy) -> ()", c10::RegisterOperators::options()
    .impl_unboxedOnlyCatchAllKernel<decltype(nonautograd_kernel), nonautograd_kernel>()
    .impl_unboxedOnlyKernel<decltype(autograd_kernel), &autograd_kernel>(DispatchKey::VariableTensorId));

  auto op = Dispatcher::singleton().findSchema({"_test::dummy", ""});
  ASSERT_TRUE(op.has_value());

  called_nonautograd = called_autograd = false;
  at::AutoNonVariableTypeMode _var_guard(true);
  c10::Dispatcher::singleton().callUnboxed<void, Tensor>(*op, dummyTensor(DispatchKey::CPUTensorId));
  EXPECT_TRUE(called_nonautograd);
  EXPECT_FALSE(called_autograd);
}

TEST(OperatorRegistrationTest, xlaPreAutogradOverridesAutogradKernel) {
  auto registrar = c10::RegisterOperators().op("_test::dummy(Tensor dummy) -> ()", c10::RegisterOperators::options()
    .impl_unboxedOnlyKernel<decltype(nonautograd_kernel), &nonautograd_kernel>(DispatchKey::XLAPreAutograd)
    .impl_unboxedOnlyKernel<decltype(autograd_kernel), &autograd_kernel>(DispatchKey::VariableTensorId));

  auto op = Dispatcher::singleton().findSchema({"_test::dummy", ""});
  ASSERT_TRUE(op.has_value());

  called_nonautograd = called_autograd = false;
  c10::Dispatcher::singleton().callUnboxed<void, Tensor>(*op, dummyTensor(c10::DispatchKeySet{DispatchKey::XLATensorId, DispatchKey::XLAPreAutograd}));
  EXPECT_TRUE(called_nonautograd);
  EXPECT_FALSE(called_autograd);

  called_nonautograd = called_autograd = false;
  c10::Dispatcher::singleton().callUnboxed<void, Tensor>(*op, dummyTensor(DispatchKey::CPUTensorId));
  EXPECT_TRUE(called_autograd);
  EXPECT_FALSE(called_nonautograd);
}

/**
 * This is used to check that a given type works correctly when passed as input
 * to or as output from a kernel.
 *
 * Call ArgTypeTestKernel<Input, Output>::test(input, inputExpectation, output, outputExpectation, schema)
 * to test that a kernel with `Input` as input type and `Output` as output types,
 * when called with `input` fulfills `inputExpectation` inside the kernel, then
 * returns `output` and the returned value fulfills `outputExpectation`.
 *
 * `inputExpectation` and `outputExpectation` should be lambdas that run
 * googletest expect macros (or use other ways to assert the expectation is met).
 *
 * Optionally, you can specify the argument list part of a function schema
 * (e.g. "(Tensor a) -> Tensor") as an additional argument to use when
 * registering the kernel. In this case, the operator registration logic will
 * check that the kernel function signature matches the one you specified.
 */
struct TestModernAPI final {};
struct TestLegacyAPI final {};
struct TestModernAndLegacyAPI final {};

template<class InputType, class OutputType = InputType>
struct ArgTypeTestKernel final : OperatorKernel {
  explicit ArgTypeTestKernel(InputType input, std::function<void(const InputType&)> inputExpectation, OutputType output)
  : input_(std::move(input)), inputExpectation_(std::move(inputExpectation)), output_(std::move(output)) {}

  OutputType operator()(InputType input) const {
    inputExpectation_(std::move(input));
    return output_;
  }

  static void test(TestModernAndLegacyAPI, InputType input, std::function<void(const InputType&)> inputExpectation, OutputType output, std::function<void(const c10::Stack&)> outputExpectation, const std::string& schema) {
    test(TestModernAPI(), input, inputExpectation, output, outputExpectation, schema);
    test(TestLegacyAPI(), input, inputExpectation, output, outputExpectation, schema);
  }

  static void test(TestModernAPI, InputType input, std::function<void(const InputType&)> inputExpectation, OutputType output, std::function<void(const c10::Stack&)> outputExpectation, const std::string& schema) {
    return test_([&] {
      return c10::RegisterOperators().op("_test::my_op" + schema, c10::RegisterOperators::options().catchAllKernel<ArgTypeTestKernel>(input, inputExpectation, output));
    }, input, inputExpectation, output, outputExpectation, schema);
  }

  static void test(TestLegacyAPI, InputType input, std::function<void(const InputType&)> inputExpectation, OutputType output, std::function<void(const c10::Stack&)> outputExpectation, const std::string& schema) {
    return test_([&] {
      return c10::RegisterOperators().op("_test::my_op" + schema, [=] (InputType input) -> OutputType {
        inputExpectation(std::move(input));
        return output;
      });
    }, input, inputExpectation, output, outputExpectation, schema);
  }

private:
  static void test_(std::function<c10::RegisterOperators()> registration, InputType input, std::function<void(const InputType&)> inputExpectation, OutputType output, std::function<void(const c10::Stack&)> outputExpectation, const std::string& schema) {
    auto registry = registration();
    auto op = Dispatcher::singleton().findSchema({"_test::my_op", ""});
    ASSERT_TRUE(op.has_value()); // assert schema is registered
    auto actualOutput = callOp(*op, input);
    outputExpectation(actualOutput);
  }

  InputType input_;
  std::function<void(const InputType&)> inputExpectation_;
  OutputType output_;
  std::string schema_;
};

template<class InputType, class OutputType = InputType>
struct testArgTypes final {
  template<class APIType = TestModernAndLegacyAPI>
  static void test(InputType input, std::function<void(const InputType&)> inputExpectation, OutputType output, std::function<void(const IValue&)> outputExpectation, const std::string& schema) {
    // Test with explicitly specified schema
    ArgTypeTestKernel<InputType, OutputType>::test(
      APIType(), input, inputExpectation, output, [&] (const c10::Stack& output) {
        EXPECT_EQ(1, output.size());
        outputExpectation(output[0]);
      }, schema
    );

    // Test with inferred schema
    ArgTypeTestKernel<InputType, OutputType>::test(
      APIType(), input, inputExpectation, output, [&] (const c10::Stack& output) {
        EXPECT_EQ(1, output.size());
        outputExpectation(output[0]);
      }, ""
    );

    // Test taking argument and returning nothing
    ArgTypeTestKernel<InputType, std::tuple<>>::test(
      APIType(), input, inputExpectation, {}, [] (const c10::Stack&) {}, ""
    );

    // Test taking argument and returning multiple outputs
    ArgTypeTestKernel<InputType, std::tuple<int64_t, OutputType>>::test(
      APIType(), input, inputExpectation, std::tuple<int64_t, OutputType>{3, output}, [&] (const c10::Stack& output) {
        EXPECT_EQ(2, output.size());
        EXPECT_EQ(3, output[0].toInt());
        outputExpectation(output[1]);
      }, ""
    );
  }
};

TEST(OperatorRegistrationTest, testAvailableArgTypes) {
  // TODO Test Scalar

  // primitive types
  testArgTypes<double>::test(
    1.5, [] (const double& v) {EXPECT_EQ(1.5, v);},
    2.5, [] (const IValue& v) {EXPECT_EQ(2.5, v.toDouble());},
    "(float a) -> float");
  testArgTypes<int64_t>::test(
    1, [] (const int64_t& v) {EXPECT_EQ(1, v);},
    2, [] (const IValue& v) {EXPECT_EQ(2, v.toInt());},
    "(int a) -> int");
  testArgTypes<bool>::test(
    true, [] (const bool& v) {EXPECT_EQ(true, v);},
    false, [] (const IValue& v) {EXPECT_EQ(false, v.toBool());},
    "(bool a) -> bool");
  testArgTypes<bool>::test(
    false, [] (const bool& v) {EXPECT_EQ(false, v);},
    true, [] (const IValue& v) {EXPECT_EQ(true, v.toBool());},
    "(bool a) -> bool");
  testArgTypes<std::string>::test(
    "string1", [] (const std::string& v) {EXPECT_EQ("string1", v);},
    "string2", [] (const IValue& v) {EXPECT_EQ("string2", v.toString()->string());},
    "(str a) -> str");
  testArgTypes<Tensor>::test(
    dummyTensor(c10::DispatchKey::CPUTensorId), [] (const Tensor& v) {EXPECT_EQ(c10::DispatchKey::CPUTensorId, extractDispatchKey(v));},
    dummyTensor(c10::DispatchKey::CUDATensorId), [] (const IValue& v) {EXPECT_EQ(c10::DispatchKey::CUDATensorId, extractDispatchKey(v.toTensor()));},
    "(Tensor a) -> Tensor");


  // optional types (with has_value() == true)
  testArgTypes<c10::optional<double>>::test(
    c10::optional<double>(1.5), [] (const c10::optional<double>& v) {EXPECT_EQ(1.5, v.value());},
    c10::optional<double>(2.5), [] (const IValue& v) {EXPECT_EQ(2.5, v.toDouble());},
    "(float? a) -> float?");
  testArgTypes<c10::optional<int64_t>>::test(
    c10::optional<int64_t>(1), [] (const c10::optional<int64_t>& v) {EXPECT_EQ(1, v.value());},
    c10::optional<int64_t>(2), [] (const IValue& v) {EXPECT_EQ(2, v.toInt());},
    "(int? a) -> int?");
  testArgTypes<c10::optional<bool>>::test(
    c10::optional<bool>(true), [] (const c10::optional<bool>& v) {EXPECT_EQ(true, v.value());},
    c10::optional<bool>(false), [] (const IValue& v) {EXPECT_EQ(false, v.toBool());},
    "(bool? a) -> bool?");
  testArgTypes<c10::optional<bool>>::test(
    c10::optional<bool>(false), [] (const c10::optional<bool>& v) {EXPECT_EQ(false, v.value());},
    c10::optional<bool>(true), [] (const IValue& v) {EXPECT_EQ(true, v.toBool());},
    "(bool? a) -> bool?");
  testArgTypes<c10::optional<std::string>>::test(
    c10::optional<std::string>("string1"), [] (const c10::optional<std::string>& v) {EXPECT_EQ("string1", v.value());},
    c10::optional<std::string>("string2"), [] (const IValue& v) {EXPECT_EQ("string2", v.toString()->string());},
    "(str? a) -> str?");
  testArgTypes<c10::optional<Tensor>>::test(
    c10::optional<Tensor>(dummyTensor(c10::DispatchKey::CPUTensorId)), [] (const c10::optional<Tensor>& v) {EXPECT_EQ(c10::DispatchKey::CPUTensorId, extractDispatchKey(v.value()));},
    c10::optional<Tensor>(dummyTensor(c10::DispatchKey::CUDATensorId)), [] (const IValue& v) {EXPECT_EQ(c10::DispatchKey::CUDATensorId, extractDispatchKey(v.toTensor()));},
    "(Tensor? a) -> Tensor?");


  // optional types (with has_value() == false)
  testArgTypes<c10::optional<double>>::test(
    c10::optional<double>(c10::nullopt), [] (const c10::optional<double>& v) {EXPECT_FALSE(v.has_value());},
    c10::optional<double>(c10::nullopt), [] (const IValue& v) {EXPECT_TRUE(v.isNone());},
    "(float? a) -> float?");
  testArgTypes<c10::optional<int64_t>>::test(
    c10::optional<int64_t>(c10::nullopt), [] (const c10::optional<int64_t>& v) {EXPECT_FALSE(v.has_value());},
    c10::optional<int64_t>(c10::nullopt), [] (const IValue& v) {EXPECT_TRUE(v.isNone());},
    "(int? a) -> int?");
  testArgTypes<c10::optional<bool>>::test(
    c10::optional<bool>(c10::nullopt), [] (const c10::optional<bool>& v) {EXPECT_FALSE(v.has_value());},
    c10::optional<bool>(c10::nullopt), [] (const IValue& v) {EXPECT_TRUE(v.isNone());},
    "(bool? a) -> bool?");
  testArgTypes<c10::optional<bool>>::test(
    c10::optional<bool>(c10::nullopt), [] (const c10::optional<bool>& v) {EXPECT_FALSE(v.has_value());},
    c10::optional<bool>(c10::nullopt), [] (const IValue& v) {EXPECT_TRUE(v.isNone());},
    "(bool? a) -> bool?");
  testArgTypes<c10::optional<std::string>>::test(
    c10::optional<std::string>(c10::nullopt), [] (const c10::optional<std::string>& v) {EXPECT_FALSE(v.has_value());},
    c10::optional<std::string>(c10::nullopt), [] (const IValue& v) {EXPECT_TRUE(v.isNone());},
    "(str? a) -> str?");
  testArgTypes<c10::optional<Tensor>>::test(
    c10::optional<Tensor>(c10::nullopt), [] (const c10::optional<Tensor>& v) {EXPECT_FALSE(v.has_value());},
    c10::optional<Tensor>(c10::nullopt), [] (const IValue& v) {EXPECT_TRUE(v.isNone());},
    "(Tensor? a) -> Tensor?");


  // list types (with empty list)
  testArgTypes<c10::List<double>>::test(
    c10::List<double>(), [] (const c10::List<double>& v) {EXPECT_EQ(0, v.size());},
    c10::List<double>(), [] (const IValue& v) {EXPECT_EQ(0, v.to<c10::List<double>>().size());},
    "(float[] a) -> float[]");
  testArgTypes<c10::List<int64_t>, c10::List<int64_t>>::test(
    c10::List<int64_t>(), [] (const c10::List<int64_t>& v) {EXPECT_EQ(0, v.size());},
    c10::List<int64_t>(), [] (const IValue& v) {EXPECT_EQ(0, v.to<c10::List<int64_t>>().size());},
    "(int[] a) -> int[]");
  testArgTypes<c10::List<bool>>::test(
    c10::List<bool>(), [] (const c10::List<bool>& v) {EXPECT_EQ(0, v.size());},
    c10::List<bool>(), [] (const IValue& v) {EXPECT_EQ(0, v.to<c10::List<bool>>().size());},
    "(bool[] a) -> bool[]");
  testArgTypes<c10::List<std::string>>::test(
    c10::List<std::string>(), [] (const c10::List<std::string>& v) {EXPECT_EQ(0, v.size());},
    c10::List<std::string>(), [] (const IValue& v) {EXPECT_EQ(0, v.toListRef().size());},
    "(str[] a) -> str[]");


  // list types (with non-empty list)
  testArgTypes<c10::List<double>>::test(
    c10::List<double>({1.5, 2.5}), [] (const c10::List<double>& v) {expectListEquals({1.5, 2.5}, v);},
    c10::List<double>({3.5, 4.5}), [] (const IValue& v) {expectListEquals({3.5, 4.5}, v.to<c10::List<double>>());},
    "(float[] a) -> float[]");
  testArgTypes<c10::List<int64_t>>::test(
    c10::List<int64_t>({1, 2}), [] (const c10::List<int64_t>& v) {expectListEquals({1, 2}, v);},
    c10::List<int64_t>({3, 4}), [] (const IValue& v) {expectListEquals({3, 4}, v.to<c10::List<int64_t>>());},
    "(int[] a) -> int[]");
  testArgTypes<c10::List<bool>>::test(
    c10::List<bool>({true, false}), [] (const c10::List<bool>& v) {expectListEquals({true, false}, v);},
    c10::List<bool>({true, false}), [] (const IValue& v) {expectListEquals({true, false}, v.to<c10::List<bool>>());},
    "(bool[] a) -> bool[]");
  testArgTypes<c10::List<std::string>>::test(
    c10::List<std::string>({"first", "second"}), [] (const c10::List<std::string>& v) {expectListEquals({"first", "second"}, v);},
    c10::List<std::string>({"first", "second"}), [] (const IValue& v) {
      EXPECT_EQ(2, v.toListRef().size());
      EXPECT_EQ("first", v.toListRef()[0].toStringRef());
      EXPECT_EQ("second", v.toListRef()[1].toStringRef());
    },
    "(str[] a) -> str[]");
  testArgTypes<c10::List<Tensor>>::test(
    c10::List<Tensor>({dummyTensor(c10::DispatchKey::CPUTensorId), dummyTensor(c10::DispatchKey::CUDATensorId)}), [] (const c10::List<Tensor>& v) {
      EXPECT_EQ(2, v.size());
      EXPECT_EQ(c10::DispatchKey::CPUTensorId, extractDispatchKey(v.get(0)));
      EXPECT_EQ(c10::DispatchKey::CUDATensorId, extractDispatchKey(v.get(1)));
    },
    c10::List<Tensor>({dummyTensor(c10::DispatchKey::CUDATensorId), dummyTensor(c10::DispatchKey::CPUTensorId)}), [] (const IValue& v) {
      EXPECT_EQ(2, v.to<c10::List<at::Tensor>>().size());
      EXPECT_EQ(c10::DispatchKey::CUDATensorId, extractDispatchKey(v.to<c10::List<at::Tensor>>().get(0)));
      EXPECT_EQ(c10::DispatchKey::CPUTensorId, extractDispatchKey(v.to<c10::List<at::Tensor>>().get(1)));
    },
    "(Tensor[] a) -> Tensor[]");

  // deprecated list types (with empty list)
  testArgTypes<std::vector<double>>::test<TestLegacyAPI>(
    std::vector<double>(), [] (const std::vector<double>& v) {EXPECT_EQ(0, v.size());},
    std::vector<double>(), [] (const IValue& v) {EXPECT_EQ(0, v.to<c10::List<double>>().size());},
    "(float[] a) -> float[]");
  testArgTypes<std::vector<int64_t>, std::vector<int64_t>>::test<TestLegacyAPI>(
    std::vector<int64_t>(), [] (const std::vector<int64_t>& v) {EXPECT_EQ(0, v.size());},
    std::vector<int64_t>(), [] (const IValue& v) {EXPECT_EQ(0, v.to<c10::List<int64_t>>().size());},
    "(int[] a) -> int[]");
  //Note: vector<bool> is not supported, use List<bool> instead.
  testArgTypes<std::vector<std::string>>::test<TestLegacyAPI>(
    std::vector<std::string>(), [] (const std::vector<std::string>& v) {EXPECT_EQ(0, v.size());},
    std::vector<std::string>(), [] (const IValue& v) {EXPECT_EQ(0, v.toListRef().size());},
    "(str[] a) -> str[]");


  // deprecated list types (with non-empty list)
  testArgTypes<std::vector<double>>::test<TestLegacyAPI>(
    std::vector<double>({1.5, 2.5}), [] (const std::vector<double>& v) {expectListEquals({1.5, 2.5}, v);},
    std::vector<double>({3.5, 4.5}), [] (const IValue& v) {expectListEquals({3.5, 4.5}, v.to<c10::List<double>>());},
    "(float[] a) -> float[]");
  testArgTypes<std::vector<int64_t>>::test<TestLegacyAPI>(
    std::vector<int64_t>({1, 2}), [] (const std::vector<int64_t>& v) {expectListEquals({1, 2}, v);},
    std::vector<int64_t>({3, 4}), [] (const IValue& v) {expectListEquals({3, 4}, v.to<c10::List<int64_t>>());},
    "(int[] a) -> int[]");
  //Note: vector<bool> is not supported, use List<bool> instead.
  testArgTypes<std::vector<std::string>>::test<TestLegacyAPI>(
    std::vector<std::string>({"first", "second"}), [] (const std::vector<std::string>& v) {expectListEquals({"first", "second"}, v);},
    std::vector<std::string>({"first", "second"}), [] (const IValue& v) {
      EXPECT_EQ(2, v.toListRef().size());
      EXPECT_EQ("first", v.toListRef()[0].toStringRef());
      EXPECT_EQ("second", v.toListRef()[1].toStringRef());
    },
    "(str[] a) -> str[]");
  testArgTypes<std::vector<Tensor>>::test<TestLegacyAPI>(
    std::vector<Tensor>({dummyTensor(c10::DispatchKey::CPUTensorId), dummyTensor(c10::DispatchKey::CUDATensorId)}), [] (const std::vector<Tensor>& v) {
      EXPECT_EQ(2, v.size());
      EXPECT_EQ(c10::DispatchKey::CPUTensorId, extractDispatchKey(v.at(0)));
      EXPECT_EQ(c10::DispatchKey::CUDATensorId, extractDispatchKey(v.at(1)));
    },
    std::vector<Tensor>({dummyTensor(c10::DispatchKey::CUDATensorId), dummyTensor(c10::DispatchKey::CPUTensorId)}), [] (const IValue& v) {
      EXPECT_EQ(2, v.to<c10::List<at::Tensor>>().size());
      EXPECT_EQ(c10::DispatchKey::CUDATensorId, extractDispatchKey(v.to<c10::List<at::Tensor>>().get(0)));
      EXPECT_EQ(c10::DispatchKey::CPUTensorId, extractDispatchKey(v.to<c10::List<at::Tensor>>().get(1)));
    },
    "(Tensor[] a) -> Tensor[]");

  // Test optional of list (with nullopt)
  testArgTypes<c10::optional<c10::List<int64_t>>>::test(
    c10::optional<c10::List<int64_t>>(c10::nullopt), [] (const c10::optional<c10::List<int64_t>>& v) {EXPECT_FALSE(v.has_value());},
    c10::optional<c10::List<int64_t>>(c10::nullopt), [] (const IValue& v) {EXPECT_TRUE(v.isNone());},
    "(int[]? a) -> int[]?");

  // Test optional of list (with empty list)
  testArgTypes<c10::optional<c10::List<int64_t>>>::test(
    c10::optional<c10::List<int64_t>>(c10::List<int64_t>({})), [] (const c10::optional<c10::List<int64_t>>& v) {EXPECT_EQ(0, v.value().size());},
    c10::optional<c10::List<int64_t>>(c10::List<int64_t>({})), [] (const IValue& v) {EXPECT_EQ(0, v.to<c10::List<int64_t>>().size());},
    "(int[]? a) -> int[]?");

  // Test optional of list (with values)
  testArgTypes<c10::optional<c10::List<int64_t>>>::test(
    c10::optional<c10::List<int64_t>>(c10::List<int64_t>({1, 2})), [] (const c10::optional<c10::List<int64_t>>& v) {expectListEquals({1, 2}, v.value());},
    c10::optional<c10::List<int64_t>>(c10::List<int64_t>({3, 4})), [] (const IValue& v) {expectListEquals({3, 4}, v.to<c10::List<int64_t>>());},
    "(int[]? a) -> int[]?");

  // Test list of optional (with empty list)
  testArgTypes<c10::List<c10::optional<int64_t>>>::test(
    c10::List<c10::optional<int64_t>>(c10::List<c10::optional<int64_t>>({})), [] (const c10::List<c10::optional<int64_t>>& v) {EXPECT_EQ(0, v.size());},
    c10::List<c10::optional<int64_t>>(c10::List<c10::optional<int64_t>>({})), [] (const IValue& v) {EXPECT_EQ(0, v.to<c10::List<c10::optional<int64_t>>>().size());},
    "(int?[] a) -> int?[]");

  // Test list of optional (with values)
  testArgTypes<c10::List<c10::optional<int64_t>>>::test(
    c10::List<c10::optional<int64_t>>(c10::List<c10::optional<int64_t>>({3, c10::nullopt, 2})), [] (const c10::List<c10::optional<int64_t>>& v) {expectListEquals<c10::optional<int64_t>>({3, c10::nullopt, 2}, v);},
    c10::List<c10::optional<int64_t>>(c10::List<c10::optional<int64_t>>({3, c10::nullopt, 2})), [] (const IValue& v) {expectListEquals<c10::optional<int64_t>>({3, c10::nullopt, 2}, v.to<c10::List<c10::optional<int64_t>>>());},
    "(int?[] a) -> int?[]");

  // dict types
  c10::Dict<std::string, std::string> str_dict;
  str_dict.insert("key1", "value1");
  str_dict.insert("key2", "value2");
  testArgTypes<c10::Dict<std::string, std::string>>::test(
    str_dict, [] (c10::Dict<std::string, std::string> v) {
      EXPECT_EQ(2, v.size());
      EXPECT_EQ("value1", v.at("key1"));
      EXPECT_EQ("value2", v.at("key2"));
    },
    str_dict, [] (const IValue& v) {
      c10::Dict<std::string, std::string> dict = c10::impl::toTypedDict<std::string, std::string>(v.toGenericDict());
      EXPECT_EQ(2, dict.size());
      EXPECT_EQ("value1", dict.at("key1"));
      EXPECT_EQ("value2", dict.at("key2"));
    },
    "(Dict(str, str) a) -> Dict(str, str)");
  c10::Dict<int64_t, Tensor> tensor_dict;
  tensor_dict.insert(1, dummyTensor(c10::DispatchKey::CPUTensorId));
  tensor_dict.insert(2, dummyTensor(c10::DispatchKey::CUDATensorId));
  testArgTypes<c10::Dict<int64_t, Tensor>>::test(
    tensor_dict, [] (c10::Dict<int64_t, Tensor> v) {
      EXPECT_EQ(2, v.size());
      EXPECT_EQ(c10::DispatchKey::CPUTensorId, extractDispatchKey(v.at(1)));
      EXPECT_EQ(c10::DispatchKey::CUDATensorId, extractDispatchKey(v.at(2)));
    },
    tensor_dict, [] (const IValue& v) {
      c10::Dict<int64_t, Tensor> dict = c10::impl::toTypedDict<int64_t, Tensor>(v.toGenericDict());
      EXPECT_EQ(2, dict.size());
      EXPECT_EQ(c10::DispatchKey::CPUTensorId, extractDispatchKey(dict.at(1)));
      EXPECT_EQ(c10::DispatchKey::CUDATensorId, extractDispatchKey(dict.at(2)));
    },
    "(Dict(int, Tensor) a) -> Dict(int, Tensor)");

  // deprecated dict types
  std::unordered_map<std::string, std::string> str_map;
  str_map.emplace("key1", "value1");
  str_map.emplace("key2", "value2");
  testArgTypes<std::unordered_map<std::string, std::string>>::test<TestLegacyAPI>(
    str_map, [] (std::unordered_map<std::string, std::string> v) {
      EXPECT_EQ(2, v.size());
      EXPECT_EQ("value1", v.at("key1"));
      EXPECT_EQ("value2", v.at("key2"));
    },
    str_map, [] (const IValue& v) {
      c10::Dict<std::string, std::string> dict = c10::impl::toTypedDict<std::string, std::string>(v.toGenericDict());
      EXPECT_EQ(2, dict.size());
      EXPECT_EQ("value1", dict.at("key1"));
      EXPECT_EQ("value2", dict.at("key2"));
    },
    "(Dict(str, str) a) -> Dict(str, str)");
  std::unordered_map<int64_t, Tensor> tensor_map;
  tensor_map.emplace(1, dummyTensor(c10::DispatchKey::CPUTensorId));
  tensor_map.emplace(2, dummyTensor(c10::DispatchKey::CUDATensorId));
  testArgTypes<std::unordered_map<int64_t, Tensor>>::test<TestLegacyAPI>(
    tensor_map, [] (std::unordered_map<int64_t, Tensor> v) {
      EXPECT_EQ(2, v.size());
      EXPECT_EQ(c10::DispatchKey::CPUTensorId, extractDispatchKey(v.at(1)));
      EXPECT_EQ(c10::DispatchKey::CUDATensorId, extractDispatchKey(v.at(2)));
    },
    tensor_map, [] (const IValue& v) {
      c10::Dict<int64_t, Tensor> dict = c10::impl::toTypedDict<int64_t, Tensor>(v.toGenericDict());
      EXPECT_EQ(2, dict.size());
      EXPECT_EQ(c10::DispatchKey::CPUTensorId, extractDispatchKey(dict.at(1)));
      EXPECT_EQ(c10::DispatchKey::CUDATensorId, extractDispatchKey(dict.at(2)));
    },
    "(Dict(int, Tensor) a) -> Dict(int, Tensor)");

  // weird deeply nested type
  using DeeplyNestedType = c10::List<c10::Dict<std::string, c10::List<c10::optional<c10::Dict<int64_t, std::string>>>>>;
  auto makeDeeplyNestedObject = [] () -> DeeplyNestedType {
    c10::Dict<int64_t, std::string> inner3;
    inner3.insert(1, "1");
    c10::List<c10::optional<c10::Dict<int64_t, std::string>>> inner2;
    inner2.push_back(std::move(inner3));
    c10::Dict<std::string, c10::List<c10::optional<c10::Dict<int64_t, std::string>>>> inner1;
    inner1.insert("key", std::move(inner2));
    c10::List<c10::Dict<std::string, c10::List<c10::optional<c10::Dict<int64_t, std::string>>>>> result;
    result.push_back(inner1);
    return result;
  };
  testArgTypes<DeeplyNestedType>::test(
    makeDeeplyNestedObject(), [] (const DeeplyNestedType& v) {EXPECT_EQ("1", v.get(0).at("key").get(0).value().at(1));},
    makeDeeplyNestedObject(), [] (const IValue& v) {EXPECT_EQ("1", v.to<DeeplyNestedType>().get(0).at("key").get(0).value().at(1));},
    "(Dict(str, Dict(int, str)?[])[] a) -> Dict(str, Dict(int, str)?[])[]");
}

TEST(NewOperatorRegistrationTest, testBasics) {
  auto registrar = c10::import()
    .def("_test::dummy(Tensor self) -> Tensor")
    .def("_test::dummy1(Tensor self) -> Tensor")
    .def("_test::dummy2(Tensor self) -> Tensor")
    .def("_test::dummy3(Tensor self, Tensor other) -> Tensor", [](const Tensor& self, const Tensor& other) { return self; })
    .def("_test::dummy4", [](const Tensor& self, const Tensor& other) { return other; })
    .impl("_test::dummy", c10::dispatch(c10::DeviceType::CPU, [](const Tensor& self) { return self; }))
    .impl("_test::dummy", c10::dispatch(c10::DeviceType::XLA, [](const Tensor& self) { return self; }))
    // Internal API
    .impl("_test::dummy2", c10::dispatch(c10::DispatchKey::CPUTensorId, [](const Tensor& self) { return self; }))
    .impl("_test::dummy2", c10::dispatch(c10::DispatchKey::XLATensorId, [](const Tensor& self) { return self; }));

  ASSERT_TRUE(Dispatcher::singleton().findSchema({"_test::dummy", ""}).has_value());
  // Should have a schema even if there are no impls
  ASSERT_TRUE(Dispatcher::singleton().findSchema({"_test::dummy1", ""}).has_value());
  ASSERT_TRUE(Dispatcher::singleton().findSchema({"_test::dummy2", ""}).has_value());
  ASSERT_TRUE(Dispatcher::singleton().findSchema({"_test::dummy3", ""}).has_value());
  ASSERT_TRUE(Dispatcher::singleton().findSchema({"_test::dummy4", ""}).has_value());
}

TEST(NewOperatorRegistrationTest, importTopLevel) {
  auto registrar = c10::import()
    .def("test::def1(Tensor self) -> Tensor")
    .def("test::def2(Tensor self) -> Tensor", [](const Tensor& x) { return x; })
    .def("test::def3", [](const Tensor& x) { return x; })
    .impl("test::impl1", [](const Tensor& x) { return x; });
  ASSERT_TRUE(Dispatcher::singleton().findSchema({"test::def1", ""}).has_value());
  ASSERT_TRUE(Dispatcher::singleton().findSchema({"test::def2", ""}).has_value());
  ASSERT_TRUE(Dispatcher::singleton().findSchema({"test::def3", ""}).has_value());
  ASSERT_TRUE(Dispatcher::singleton().findOp({"test::def1", ""}).has_value());
  ASSERT_TRUE(Dispatcher::singleton().findOp({"test::def2", ""}).has_value());
  ASSERT_TRUE(Dispatcher::singleton().findOp({"test::def3", ""}).has_value());
  ASSERT_TRUE(Dispatcher::singleton().findOp({"test::impl1", ""}).has_value());
}

TEST(NewOperatorRegistrationTest, overload) {
  auto registrar = c10::import()
    .def("test::fn(Tensor self) -> Tensor")
    .def("test::fn.overload1(Tensor self, Tensor other) -> Tensor")
    .def("test::fn.overload2(Tensor self, Tensor other, Tensor alpha) -> Tensor");
  ASSERT_TRUE(Dispatcher::singleton().findSchema({"test::fn", ""}).has_value());
  ASSERT_TRUE(Dispatcher::singleton().findSchema({"test::fn", "overload1"}).has_value());
  ASSERT_TRUE(Dispatcher::singleton().findSchema({"test::fn", "overload2"}).has_value());
}

// See https://github.com/pytorch/pytorch/issues/35397
TEST(NewOperatorRegistrationTest, importNamespace) {
  auto registrar = c10::_import_DOES_NOT_WORK_WITH_MOBILE_CUSTOM_BUILD("test")
    .def("def1(Tensor self) -> Tensor")
    .def("def2(Tensor self) -> Tensor", [](const Tensor& x) { return x; })
    .def("def3", [](const Tensor& x) { return x; })
    .impl("impl1", [](const Tensor& x) { return x; })
    .def("retest::def1(Tensor self) -> Tensor")
    .def("retest::def2(Tensor self) -> Tensor", [](const Tensor& x) { return x; })
    .def("retest::def3", [](const Tensor& x) { return x; })
    .impl("retest::impl1", [](const Tensor& x) { return x; });
  ASSERT_TRUE(Dispatcher::singleton().findSchema({"test::def1", ""}).has_value());
  ASSERT_TRUE(Dispatcher::singleton().findSchema({"test::def2", ""}).has_value());
  ASSERT_TRUE(Dispatcher::singleton().findSchema({"test::def3", ""}).has_value());
  ASSERT_TRUE(Dispatcher::singleton().findOp({"test::impl1", ""}).has_value());
  ASSERT_TRUE(Dispatcher::singleton().findSchema({"retest::def1", ""}).has_value());
  ASSERT_TRUE(Dispatcher::singleton().findSchema({"retest::def2", ""}).has_value());
  ASSERT_TRUE(Dispatcher::singleton().findSchema({"retest::def3", ""}).has_value());
  ASSERT_TRUE(Dispatcher::singleton().findOp({"retest::impl1", ""}).has_value());
}

TEST(NewOperatorRegistrationTest, schema) {
  auto registrar = c10::import()
    .def("test::def1(Tensor self) -> Tensor")
    .def(torch::schema("test::def2(Tensor self) -> Tensor"))
    .def(torch::schema("test::def3(Tensor self) -> Tensor", c10::AliasAnalysisKind::PURE_FUNCTION))
    .def(torch::jit::parseSchema("test::def4(Tensor self) -> Tensor"));

  ASSERT_TRUE(Dispatcher::singleton().findSchema({"test::def1", ""}).has_value());
  ASSERT_TRUE(Dispatcher::singleton().findSchema({"test::def2", ""}).has_value());
  ASSERT_TRUE(Dispatcher::singleton().findSchema({"test::def3", ""}).has_value());
  ASSERT_TRUE(Dispatcher::singleton().findSchema({"test::def4", ""}).has_value());

  EXPECT_EQ(Dispatcher::singleton().findSchema({"test::def1", ""})->schema().aliasAnalysis(), c10::AliasAnalysisKind::FROM_SCHEMA);
  EXPECT_EQ(Dispatcher::singleton().findSchema({"test::def2", ""})->schema().aliasAnalysis(), c10::AliasAnalysisKind::FROM_SCHEMA);
  EXPECT_EQ(Dispatcher::singleton().findSchema({"test::def3", ""})->schema().aliasAnalysis(), c10::AliasAnalysisKind::PURE_FUNCTION);
  ASSERT_TRUE(Dispatcher::singleton().findSchema({"test::def4", ""})->schema().isDefaultAliasAnalysisKind());
}

TEST(NewOperatorRegistrationTest, dispatch) {
  bool cpu_called = false;
  bool cuda_called = false;
  bool autograd_called = false;
  auto registrar = c10::import()
    .def("test::fn_cpu", torch::dispatch(c10::DispatchKey::CPUTensorId, [&](const Tensor& x) { cpu_called = true; return x; }))
    .def("test::fn_cuda", torch::dispatch(c10::kCUDA, [&](const Tensor& x) { cuda_called = true; return x; }))
    .def("test::fn_autograd", torch::dispatch_autograd([&](const Tensor& x) { autograd_called = true; return x; }));

  {
    auto op = Dispatcher::singleton().findSchema({"test::fn_cpu", ""});
    ASSERT_TRUE(op.has_value());
    ASSERT_FALSE(cpu_called);
    callOp(*op, dummyTensor(c10::DispatchKey::CPUTensorId));
    ASSERT_TRUE(cpu_called);
  }

  {
    auto op = Dispatcher::singleton().findSchema({"test::fn_cuda", ""});
    ASSERT_TRUE(op.has_value());
    ASSERT_FALSE(cuda_called);
    callOp(*op, dummyTensor(c10::DispatchKey::CUDATensorId));
    ASSERT_TRUE(cuda_called);
  }

  {
    auto op = Dispatcher::singleton().findSchema({"test::fn_autograd", ""});
    ASSERT_TRUE(op.has_value());
    ASSERT_FALSE(autograd_called);
    callOp(*op, dummyTensor(c10::DispatchKey::VariableTensorId));
    ASSERT_TRUE(autograd_called);
  }
}

TEST(NewOperatorRegistrationTest, dispatchMultiple) {
  bool cpu_called = false;
  bool cuda_called = false;
  bool autograd_called = false;
  auto registrar = c10::import()
    .def("test::fn(Tensor self) -> Tensor")
    .impl("test::fn", torch::dispatch(c10::DispatchKey::CPUTensorId, [&](const Tensor& x) { cpu_called = true; return x; }))
    .impl("test::fn", torch::dispatch(c10::kCUDA, [&](const Tensor& x) { cuda_called = true; return x; }))
    .impl("test::fn", torch::dispatch_autograd([&](const Tensor& x) { autograd_called = true; return x; }));

  auto op = Dispatcher::singleton().findSchema({"test::fn", ""});
  ASSERT_TRUE(op.has_value());

  {
    at::AutoNonVariableTypeMode _var_guard;
    ASSERT_FALSE(cpu_called);
    callOp(*op, dummyTensor(c10::DispatchKey::CPUTensorId));
    ASSERT_TRUE(cpu_called);

    ASSERT_FALSE(cuda_called);
    callOp(*op, dummyTensor(c10::DispatchKey::CUDATensorId));
    ASSERT_TRUE(cuda_called);
  }

  ASSERT_FALSE(autograd_called);
  callOp(*op, dummyTensor(c10::DispatchKey::VariableTensorId));
  ASSERT_TRUE(autograd_called);
}

TEST(NewOperatorRegistrationTest, fallback) {
  auto registrar = c10::import()
    .fallback(torch::dispatch(c10::kCPU, c10::CppFunction::makeFromBoxedFunction<&backend_fallback_kernel>()));

  auto registrar1 = c10::RegisterOperators().op("_test::dummy(Tensor dummy, str input) -> ()");
  auto op = Dispatcher::singleton().findSchema({"_test::dummy", ""});
  ASSERT_TRUE(op.has_value());
  auto stack = callOp(*op, dummyTensor(c10::DispatchKey::CPUTensorId), "hello ");
  EXPECT_EQ("hello _test::dummy", stack[1].toString()->string());
}

TEST(NewOperatorRegistrationTest, BackendGenericRedispatchesToCPU) {
  bool cpu_called = false;
  bool backend_generic_called = false;
  auto registrar = c10::import()
    .def("test::fn(Tensor self) -> Tensor")
    .impl("test::fn", torch::dispatch(c10::kCPU, [&](const Tensor& x) { cpu_called = true; return x; }))
    .impl("test::fn", torch::dispatch(c10::DispatchKey::BackendGeneric, [&](const Tensor& x) {
      backend_generic_called = true;
      auto op = c10::Dispatcher::singleton().findSchema({"test::fn", ""});
      return c10::Dispatcher::singleton().callUnboxedRedispatch<Tensor, const Tensor&>(*op, c10::DispatchKey::BackendGeneric, x);
    }))
  ;
  auto op = Dispatcher::singleton().findSchema({"test::fn", ""});
  ASSERT_TRUE(op.has_value());
  callOp(*op, dummyTensor(c10::DispatchKey::CPUTensorId));
  ASSERT_TRUE(cpu_called);
  ASSERT_TRUE(backend_generic_called);
}

Tensor dummy_fn(const Tensor& x) {
  return x;
}

TEST(NewOperatorRegistrationTest, CppFunction) {
  // Just show off the possible ways to register functions
  auto registrar = c10::import()
    .def("test::fn1", &dummy_fn)
    // C++ will implicitly convert function to function pointer
    // c.f. https://en.cppreference.com/w/cpp/language/implicit_conversion#Function_to_pointer
    .def("test::fn2", dummy_fn)
    .def("test::fn3", [](const Tensor& x) { return x; })
    // These require explicit schema
    .def("test::fn4(Tensor x) -> Tensor", c10::CppFunction::makeFallthrough())
    .def("test::fn5(Tensor x) -> Tensor", c10::CppFunction::makeUnboxedOnly(dummy_fn))
    .def("test::fn6(Tensor x) -> Tensor", c10::CppFunction::makeFromBoxedFunction<&backend_fallback_kernel>());
}

// Some internal tests that have to be done from C++

struct OpRegistrationListenerForDelayedListenerTest : public c10::OpRegistrationListener {
  int64_t num_registers_ = 0;
  int64_t num_deregisters_ = 0;
  void onOperatorRegistered(const OperatorHandle& op) override {
    num_registers_++;
  }
  void onOperatorDeregistered(const OperatorHandle& op) override {
    num_deregisters_++;
  }
};

TEST(NewOperatorRegistrationTest, testDelayedListener) {
  auto listener = std::make_unique<OpRegistrationListenerForDelayedListenerTest>();
  auto listener_ptr = listener.get();
  auto registry = Dispatcher::singleton().addRegistrationListener(std::move(listener));
  int64_t initial_num_registers = listener_ptr->num_registers_;
  int64_t initial_num_deregisters = listener_ptr->num_deregisters_;
  auto op = Dispatcher::singleton().findOp({"_test::dummy", ""});
  ASSERT_FALSE(op.has_value());
  auto reg1 = c10::import().impl("_test::dummy", [](const Tensor& self) { return self; });
  EXPECT_EQ(initial_num_registers, listener_ptr->num_registers_);
  {
    auto reg2 = c10::import().def("_test::dummy(Tensor self) -> Tensor");
    EXPECT_EQ(initial_num_registers + 1, listener_ptr->num_registers_);
  }
  EXPECT_EQ(initial_num_deregisters + 1, listener_ptr->num_deregisters_);
}

}

#pragma GCC diagnostic pop<|MERGE_RESOLUTION|>--- conflicted
+++ resolved
@@ -39,19 +39,13 @@
   bool* called_;
 };
 
-TEST(OperatorRegistrationTest, whenRegisteringSameSchemaWithAliasAnalysisAfterRegisteringWithoutAliasAnalysis_thenShouldThrow) {
+TEST(OperatorRegistrationTest, whenRegisteringSameSchemaWithAliasAnalysisAfterRegisteringWithoutAliasAnalysis_thenCanBeCalled) {
   {
     auto registrar1 = c10::RegisterOperators().op("_test::dummy(Tensor dummy) -> ()", c10::RegisterOperators::options().kernel<DummyKernel>(c10::DispatchKey::CPUTensorId));
-<<<<<<< HEAD
-    expectThrows<c10::Error>([&] {
-      auto registrar2 = c10::RegisterOperators().op("_test::dummy(Tensor dummy) -> ()", c10::RegisterOperators::options().kernel<DummyKernel>(c10::DispatchKey::XLATensorId).aliasAnalysis(at::AliasAnalysisKind::PURE_FUNCTION));
-    }, "Tried to define the schema for _test::dummy multiple times without providing an explicit alias analysis kind");
-=======
     // NB: this is OK right now for BC reasons
     // expectThrows<c10::Error>([&] {
       auto registrar2 = c10::RegisterOperators().op("_test::dummy(Tensor dummy) -> ()", c10::RegisterOperators::options().kernel<DummyKernel>(c10::DispatchKey::XLATensorId).aliasAnalysis(at::AliasAnalysisKind::PURE_FUNCTION));
     // }, "Tried to define the schema for _test::dummy multiple times without providing an explicit alias analysis kind");
->>>>>>> b5c5dcb0
   }
 }
 
