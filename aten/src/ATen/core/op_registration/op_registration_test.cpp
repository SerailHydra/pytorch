--- conflicted
+++ resolved
@@ -1481,11 +1481,8 @@
   auto registry = Dispatcher::singleton().addRegistrationListener(std::move(listener));
   int64_t initial_num_registers = listener_ptr->num_registers_;
   int64_t initial_num_deregisters = listener_ptr->num_deregisters_;
-<<<<<<< HEAD
-=======
   auto op = Dispatcher::singleton().findOp({"_test::dummy", ""});
   ASSERT_FALSE(op.has_value());
->>>>>>> a3c87ac5
   auto reg1 = c10::import().impl("_test::dummy", [](const Tensor& self) { return self; });
   EXPECT_EQ(initial_num_registers, listener_ptr->num_registers_);
   {
