--- conflicted
+++ resolved
@@ -128,40 +128,6 @@
   return RegistrationHandleRAII([this, op, op_name] {
     deregisterDef_(op, op_name);
   });
-<<<<<<< HEAD
-}
-
-void Dispatcher::checkSchemaCompatibility(const OperatorHandle& op, const FunctionSchema& schema) {
-  TORCH_CHECK(op.schema() == schema, "Tried to register multiple operators with the same name and the same overload name but different schemas: ", schema, " vs ", op.schema());
-  if (schema.isDefaultAliasAnalysisKind()) {
-    // If the *new* schema is the default alias analysis kind, for BC, we
-    // will accept it.  If we don't accept it, most extensions that override
-    // existing operators will stop working (as they generally did not
-    // specify alias information).  Remove this BC smoothing ASAP, because
-    // if the two incompatible registrations live in the same compilation
-    // unit, the order their static initializers run is unspecified, which
-    // means that you may nondeterministically fail the subsequent test.
-  } else if (op.schema().isDefaultAliasAnalysisKind()) {
-    // If you POST-FACTO specify a non-default alias analysis kind after
-    // we already have a schema for a function, complain loudly about it
-    // (because this new implementation doesn't support merging in this
-    // way).
-    TORCH_CHECK(op.schema().aliasAnalysis() == schema.aliasAnalysis(),
-      "Tried to define the schema for ", toString(op.operator_name()),
-      " multiple times without providing an explicit alias analysis kind at each registration site.  "
-      "This was previously permitted, but is now not allowed.  You should either explicitly specify the "
-      "correct alias analysis kind at each site [",
-      toString(op.schema().isDefaultAliasAnalysisKind() ? schema.aliasAnalysis() : op.schema().aliasAnalysis()),
-      "], or use the new Module::impl() API, which permits you to omit the schema entirely when "
-      "specifying further implementations of an operator");
-  } else {
-    TORCH_CHECK(op.schema().aliasAnalysis() == schema.aliasAnalysis(),
-      "Tried to define the schema for ", toString(op.operator_name()), " with different alias analysis kinds: ",
-      toString(op.schema().aliasAnalysis()), " vs ", toString(schema.aliasAnalysis()));
-  }
-}
-
-=======
 }
 
 void Dispatcher::checkSchemaCompatibility(const OperatorHandle& op, const FunctionSchema& schema) {
@@ -183,7 +149,6 @@
   }
 }
 
->>>>>>> b5c5dcb0
 void Dispatcher::deregisterDef_(const OperatorHandle& op, const OperatorName& op_name) {
   // we need a lock to avoid concurrent writes
   std::lock_guard<std::mutex> lock(mutex_);
