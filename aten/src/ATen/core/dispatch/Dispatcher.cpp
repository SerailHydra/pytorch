--- conflicted
+++ resolved
@@ -218,14 +218,9 @@
 }
 
 RegistrationHandleRAII Dispatcher::registerFallback(DispatchKey dispatchKey, KernelFunction kernel) {
-<<<<<<< HEAD
-  auto inserted = backendFallbackKernels_.setKernel(dispatchKey, std::move(kernel));
-  TORCH_CHECK(inserted == impl::KernelFunctionTable::SetKernelResult::ADDED_NEW_KERNEL, "Tried to register a backend fallback kernel for ", dispatchKey, " but there was already one registered.");
-=======
   // TODO: fallbacks clobber each other completely unsafely, unlike regular
   // kernels
   backendFallbackKernels_.setKernel(dispatchKey, std::move(kernel));
->>>>>>> ba3cec86
   if (kernel.isFallthrough()) {
     backendsWithoutFallthrough_ = backendsWithoutFallthrough_.remove(dispatchKey);
   }
@@ -236,11 +231,7 @@
 }
 
 void Dispatcher::deregisterFallback_(DispatchKey dispatchKey) {
-<<<<<<< HEAD
-  auto result = backendFallbackKernels_.removeKernelIfExists(dispatchKey);
-=======
   backendFallbackKernels_.removeKernelIfExists(dispatchKey);
->>>>>>> ba3cec86
   backendsWithoutFallthrough_ = backendsWithoutFallthrough_.add(dispatchKey);
 }
 
