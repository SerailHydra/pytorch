#pragma once

#include <cstdint>
#include <ATen/core/function_schema.h>
#include <ATen/core/jit_type.h>
#include <c10/core/DispatchKeySet.h>
#include <ATen/core/Variadic.h>
#include <ATen/core/stack.h>

namespace c10 {

namespace impl {

// Some keys are ALWAYS considered for inclusion by default, so they are
// included in the set here.  (const appears to be sufficient for
// always_included to get inlined, constexpr not necessary)
<<<<<<< HEAD
const DispatchKeySet always_included{DispatchKey::VariableTensorId, DispatchKey::BackendGeneric};
=======
const DispatchKeySet always_included{DispatchKey::VariableTensorId, DispatchKey::BackendSelect};
>>>>>>> ba3cec86

// Take a DispatchKeySet for a Tensor and determine what the actual dispatch
// DispatchKey should be, taking into account TLS, and skipping backends which
// fall through.
//
// Unlike Tensor::key_set(), the value of this on a tensor can change depending
// on TLS.
static inline DispatchKey dispatchTypeId(
    DispatchKeySet ks,
    // The key mask lets us eliminate (by zero entries) keys which should not
    // be considered for dispatch.  There are two cases when we use this:
    //
    // - If there is no operator registered for a backend whose fallback behavior
    //   is to fallthrough, we eliminate that backend from consideration (since
    //   we want to "fallthrough" to the next valid key.)
    // - If a user invokes with callUnboxedWithoutDispatchKey, the mask lets us
    //   zero out the key the user asked us to stop.
    //
    // These excluded backends are NOT tracked in the TLS, but must be applied
    // AFTER TLS (since the backend may have been introduced for consideration
    // by the included TLS), which is why you have to pass them in to this
    // function (as opposed to just applying it to the input 'ks').
    DispatchKeySet key_mask
) {
  c10::impl::LocalDispatchKeySet local = c10::impl::tls_local_dispatch_key_set();
  // TODO: It's a bit irritating that we have to do logical ORs here, it would
  // be nice to only do one.  Can always_included be folded into the TLS?  Well,
  // it's a bit troublesome, because fastpath TLS access requires the type of
  // the TLS in question to be zero-initialized, so you don't actually win
  // anyting in that case.
  return (((ks | local.included_ | always_included) - local.excluded_) & key_mask).highestPriorityTypeId();
}

}

namespace detail {
  // A small gadget to extract the DispatchKeySet from types which are known
  // to have it.  Used to extract dispatch keys from unboxed calls.
  struct MultiDispatchKeySet : at::IterArgs<MultiDispatchKeySet> {
    DispatchKeySet ts;
    void operator()(const at::Tensor& x) {
      ts = ts | x.key_set();
    }
    void operator()(const TensorOptions& x) {
      ts = ts | x.key_set();
    }
    void operator()(at::ArrayRef<at::Tensor> xs) {
      for (const auto& x : xs) {
        ts = ts | x.key_set();
      }
    }
    void operator()(at::Generator gen) {
      if (gen.defined()) {
        ts = ts | gen->key_set();
      }
    }
    template <typename T>
    void operator()(const T& x) {
      // do nothing
    }
  };

  // NB: take by const reference (Don't do universal forwarding here! You
  // don't want to move into this function!)
  template <typename... Args>
  DispatchKeySet multi_dispatch_key_set(const Args&... args) {
    return MultiDispatchKeySet().apply(args...).ts;
  }
}

/**
 * An instance of DispatchKeyExtractor knows how to get a dispatch key given
 * a list of arguments for an operator call.
 *
 * The instance is specific for a certain operator as:
 *  - In boxed dispatch, different operators have different ways to extract
 *    the dispatch key (e.g. different numbers of arguments), and we precompute
 *    the stack locations we should look at; and
 *  - In all dispatch, some backends should be excluded from dispatch because
 *    they have been registered as fallthrough.  The set of excluded backends
 *    varies from operator, as some operators may have overridden the
 *    fallthrough with custom behavior.
 */
struct CAFFE2_API DispatchKeyExtractor final {
public:
  static DispatchKeyExtractor make(const FunctionSchema& schema) {
    return DispatchKeyExtractor(schema.arguments().size());
  }

  static DispatchKeyExtractor makeUninitialized() {
    return DispatchKeyExtractor(0);
  }

  void registerSchema(const FunctionSchema& schema) {
    TORCH_INTERNAL_ASSERT(num_args_ == 0);
    num_args_ = schema.arguments().size();
  }
  void deregisterSchema() {
    num_args_ = 0;
  }

  DispatchKey getDispatchKeyBoxed(DispatchKeySet backendsWithoutFallthrough, const torch::jit::Stack* stack) const {
    // TODO Unboxed dispatch supports TensorOptions (i.e. ScalarType/Device/Layout) arguments
    //      but boxed doesn't yet. See https://github.com/pytorch/pytorch/issues/26428

    DispatchKeySet ks;
    for (const auto& ivalue : torch::jit::last(*stack, num_args_)) {
      if (C10_LIKELY(ivalue.isTensor())) {
        // NB: Take care not to introduce a refcount bump (there's
        // no safe toTensorRef method, alas)
        ks = ks | ivalue.unsafeToTensorImpl()->key_set();
      } else if (C10_UNLIKELY(ivalue.isTensorList())) {
        for (const at::Tensor& tensor : ivalue.toTensorList()) {
          ks = ks | tensor.key_set();
        }
      }
    }
    return dispatchKeySetToDispatchKey_(backendsWithoutFallthrough, DispatchKeySet::FULL, ks);
  }

  template<class... Args>
  DispatchKey getDispatchKeyUnboxed(DispatchKeySet backendsWithoutFallthrough, DispatchKeySet eligibleKeys, const Args&... args) const {
    auto ks = detail::multi_dispatch_key_set(args...);
    return dispatchKeySetToDispatchKey_(backendsWithoutFallthrough, eligibleKeys, ks);
  }

  // Used by DispatchTable to maintain the fallthrough invariant, see
  // docs on operatorHasKernelForBackend_
  void setOperatorHasKernelForBackend(DispatchKey k, bool has_kernel);

  std::string dumpState() const;
  void checkInvariants(const FunctionSchema& schema) const;

private:
  // NB: If there is no valid dispatch key, this will return Undefined
  DispatchKey dispatchKeySetToDispatchKey_(
      DispatchKeySet backendsWithoutFallthrough,
      // This is often known statically to be all ones; IN OPTIMIZER WE TRUST
      DispatchKeySet eligibleKeys,
      DispatchKeySet ks
  ) const {
    return impl::dispatchTypeId(ks,
      // We must NOT respect the passed in backendsWithoutFallthrough if an operator has
      // specifically overridden the backend, since that means we've opted to
      // not fallthrough and instead apply some specific behavior (which we
      // must dispatch to).  For now, we assume that operators NEVER override
      // a backend with a fallthrough kernel (see
      // https://github.com/pytorch/pytorch/issues/32454) which means we can just
      // unconditionally fill in the mask when the operator tells us to, via
      // operatorHasKernelForBackend_.
      //
      // This scheme doesn't work if you want to also apply fallthrough on a
      // per-op basis, but while we could directly fix this by maintaining a
      // second DispatchKeySet, it doesn't seem that there is any actual use case,
      // so we are deferring it for #32454.
        (backendsWithoutFallthrough | operatorHasKernelForBackend_)
      // Regardless of fallthrough behavior, only accept keys which are eligible
      // for dispatch, as requested by the user
      & eligibleKeys);
  }

  explicit DispatchKeyExtractor(size_t num_args)
  : num_args_(num_args)
  , operatorHasKernelForBackend_() {}

  // this is caching the index so we don't have to parse the schema inputs
  // again and again for each dispatcher lookup.
  // num_args_ is allowed to be zero; that just means you must do the
  // fallthrough
  // TODO: a potential optimization is to store a bitfield of arg locations,
  size_t num_args_;

  // Set of backends for which the operator has explicitly registered a kernel.
  DispatchKeySet operatorHasKernelForBackend_;
};

}<|MERGE_RESOLUTION|>--- conflicted
+++ resolved
@@ -14,11 +14,7 @@
 // Some keys are ALWAYS considered for inclusion by default, so they are
 // included in the set here.  (const appears to be sufficient for
 // always_included to get inlined, constexpr not necessary)
-<<<<<<< HEAD
-const DispatchKeySet always_included{DispatchKey::VariableTensorId, DispatchKey::BackendGeneric};
-=======
 const DispatchKeySet always_included{DispatchKey::VariableTensorId, DispatchKey::BackendSelect};
->>>>>>> ba3cec86
 
 // Take a DispatchKeySet for a Tensor and determine what the actual dispatch
 // DispatchKey should be, taking into account TLS, and skipping backends which
