--- conflicted
+++ resolved
@@ -99,12 +99,6 @@
   void setKernel(DispatchKey dispatchKey, KernelFunction kernel) {
     kernels_.setKernel(dispatchKey, std::move(kernel));
     dispatchKeyExtractor_.setOperatorHasKernelForBackend(dispatchKey, true);
-<<<<<<< HEAD
-    if (result == impl::KernelFunctionTable::SetKernelResult::OVERWROTE_EXISTING_KERNEL) {
-      TORCH_WARN("Registered a kernel for operator ", operatorName_, " with dispatch key ", dispatchKey, " that overwrote a previously registered kernel with the same dispatch key for the same operator.");
-    }
-=======
->>>>>>> ba3cec86
   }
 
   /**
