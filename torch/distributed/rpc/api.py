import collections
import contextlib
import functools
import logging
import numbers
import sys
import threading
from datetime import timedelta

import torch
import torch.distributed as dist

from . import (
    RpcBackendOptions,
    WorkerInfo,
    _cleanup_python_rpc_handler,
    _delete_all_user_rrefs,
    _destroy_rref_context,
    _get_current_rpc_agent,
    _invoke_remote_builtin,
    _invoke_remote_python_udf,
    _invoke_remote_torchscript,
    _invoke_rpc_builtin,
    _invoke_rpc_python_udf,
    _invoke_rpc_torchscript,
    _is_current_rpc_agent_set,
    _reset_current_rpc_agent,
    _set_and_start_rpc_agent,
    _set_rpc_timeout,
    backend_registry,
)
from .internal import (
    PythonUDF,
    RPCExecMode,
    _internal_rpc_pickler,
    _profiling_enabled,
    build_rpc_profiling_key,
)


logger = logging.getLogger(__name__)


# NB: Ignoring RRef leaks during shutdown. Without this, applications have to
# make sure there is no references to any RRef in the application code and
# Python GC has done its job to delete those RRefs. This is could result in bad
# debugging experiences especially when for large applications. Therefore, by
# default, we are going to ignore RRef leaks during shutdown. This is usually
# fine as shutdown means applications have done training and no longer care
# about states.
#
# To enable RRef leak checking, set this _ignore_rref_leak to False
_ignore_rref_leak = True
_default_pickler = _internal_rpc_pickler


@contextlib.contextmanager
def _use_rpc_pickler(rpc_pickler):
    r"""
    rpc_pickler: (.internal._InternalRPCPickler) Overrides the default RPC pickler
    """
    global _default_pickler
    _default_pickler = rpc_pickler
    try:
        yield
    finally:
        _default_pickler = _internal_rpc_pickler


def _require_initialized(func):
    @functools.wraps(func)
    def wrapper(*args, **kwargs):
        if not _is_current_rpc_agent_set():
            raise RuntimeError(
                "RPC has not been initialized. Call "
                "torch.distributed.rpc.init_rpc first."
            )
        return func(*args, **kwargs)

    return wrapper


class WaitAllWorkersStates(object):
    def __init__(self):
        # Each `intent_worker_names` is an empty set at beginning.
        # It's only used by leader worker. Leader worker is user-specified or
        # elected as the first worker in a sorted worker name list.
        # Whenever there is a worker showing shutdown intention to the leader, by
        # calling `_wait_all_workers()`, the leader adds this worker's name to the set.
        # The leader also adds itself's name to the set on calling
        # `_wait_all_workers()`. We need this because, we confine `_wait_all_workers()`
        # to be called only once, by examing if leader's name has been added to the set.
        self.intent_worker_names = set()
        # Once `intent_worker_names == _ALL_WORKER_NAMES`,
        # we flip `_SHUTDOWN_PROCEED_SIGNAL` on the leader, and leader will send RPCs
        # to follower workers to flip their `_SHUTDOWN_PROCEED_SIGNAL`s.
        self.proceed_signal = threading.Event()


# States used by `def _wait_all_workers()`.
# `_ALL_WORKER_NAMES` is initialized on initiaizing RPC layer.
_ALL_WORKER_NAMES = None
_wait_all_workers_dict_lock = threading.Lock()
_wait_all_workers_sequence_id = 0
_wait_all_workers_sequence_id_to_states = collections.defaultdict(WaitAllWorkersStates)


def _on_leader_follower_report_shutdown_intent(sequence_id, worker_name):
    with _wait_all_workers_dict_lock:
        assert (
            worker_name in _ALL_WORKER_NAMES
        ), "{worker_name} is not expected by leader.".format(worker_name=worker_name)
        intent_worker_names = _wait_all_workers_sequence_id_to_states[
            sequence_id
        ].intent_worker_names
        assert (
            worker_name not in intent_worker_names
        ), "{worker_name} reported intent sequence id {sequence_id} twice. ".format(
            worker_name=worker_name, sequence_id=sequence_id
        )
        intent_worker_names.add(worker_name)
        if _ALL_WORKER_NAMES == intent_worker_names:
            _set_proceed_shutdown_signal(sequence_id)


def _set_proceed_shutdown_signal(sequence_id):
    proceed_signal = _wait_all_workers_sequence_id_to_states[sequence_id].proceed_signal
    assert (
        not proceed_signal.is_set()
    ), "Termination signal sequence id {} got set twice.".format(sequence_id)
    proceed_signal.set()


@_require_initialized
def _wait_all_workers():
    r"""
    Block until all local and remote RPC processes reach this method and wait
    for all outstanding work to complete. Every RPC process must call this
    method before exit to perform a graceful shutdown. This should be used to
    terminate the RPC framework, and there is no guarantee that the RPC
    framework will work after this method returns.
    """
    assert (
        _ALL_WORKER_NAMES is not None
    ), "`_ALL_WORKER_NAMES` is not initialized for `def _wait_all_workers`."
    leader_worker_name = sorted(_ALL_WORKER_NAMES)[0]

    self_worker_name = _get_current_rpc_agent().get_worker_info().name

    global _wait_all_workers_sequence_id
    with _wait_all_workers_dict_lock:
        sequence_id = _wait_all_workers_sequence_id
        _wait_all_workers_sequence_id += 1

    is_leader_worker = leader_worker_name == self_worker_name

    # Phase 1: Followers send intents.
    # All followers report intents to the leader.
    if is_leader_worker:
        _on_leader_follower_report_shutdown_intent(sequence_id, self_worker_name)
    else:
        rpc_sync(
            leader_worker_name,
            _on_leader_follower_report_shutdown_intent,
            args=(sequence_id, self_worker_name),
        )

    proceed_signal = _wait_all_workers_sequence_id_to_states[sequence_id].proceed_signal
    proceed_signal.wait()

    # Phase 2: Leader asks followers to proceed.
    # Leader's signal is the first to be unblocked,
    # after receiving all followers' intents.
    if is_leader_worker:
        # The leader sends out proceeed signals to all followers.
        timeout = timedelta(seconds=5)
        _set_rpc_timeout(timeout)
        worker_name_to_response_future_dict = dict()
        for follower_worker_name in _ALL_WORKER_NAMES - {leader_worker_name}:
            fut = rpc_async(
                follower_worker_name, _set_proceed_shutdown_signal, args=(sequence_id,)
            )
            worker_name_to_response_future_dict[follower_worker_name] = fut
        for follower_worker_name, fut in worker_name_to_response_future_dict.items():
            try:
                fut.wait()
            except RuntimeError as ex:
                logger.error(
                    "{worker_name} failed to respond to 'Shutdown Proceed.' request in {timeout}".format(
                        worker_name=follower_worker_name, timeout=timeout
                    )
                )


@_require_initialized
def shutdown(graceful=True):
    r"""
    Perform a shutdown of the RPC agent, and then destroy the RPC agent. This
    stops the local agent from accepting outstanding requests, and shuts
    down the RPC framework by terminating all RPC threads. If ``graceful=True``,
    this will block until all local and remote RPC processes reach this method
    and wait for all outstanding work to complete. Otherwise, if
    ``graceful=False``, this is a local shutdown, and it does not wait for other
    RPC processes to reach this method.

    Arguments:
        graceful (bool): Whether to do a graceful shutdown or not. If True,
                         this will 1) wait until there is no pending system
                         messages for ``UserRRefs`` and delete them; 2) block
                         until all local and remote RPC processes have reached
                         this method and wait for all outstanding work to
                         complete.

    Example::
        Make sure that ``MASTER_ADDRESS`` and ``MASTER_PORT`` are set properly
        on both workers. Refer to :meth:`~torch.distributed.init_process_group`
        API for more details. For example,

        >>> export MASTER_ADDRESS=localhost
        >>> export MASTER_port=5678

        Then run the following code in two different processes:

        >>> # On worker 0:
        >>> import torch
        >>> import torch.distributed.rpc as rpc
        >>> rpc.init_rpc("worker0", rank=0, world_size=2)
        >>> # do some work
        >>> result = rpc.rpc_sync("worker1", torch.add, args=(torch.ones(1), 1))
        >>> # ready to shutdown
        >>> rpc.shutdown()

        >>> # On worker 1:
        >>> import torch.distributed.rpc as rpc
        >>> rpc.init_rpc("worker1", rank=1, world_size=2)
        >>> # wait for worker 0 to finish work, and then shutdown.
        >>> rpc.shutdown()
    """
    if graceful:
        _wait_all_workers()
        _delete_all_user_rrefs()
        _get_current_rpc_agent().join()
    try:
        # This raises a `TORCH_CHECK()` exception on RRef leak detected.
        _destroy_rref_context(_ignore_rref_leak)
    finally:
        _get_current_rpc_agent().shutdown()
        # clean up python rpc handler in shutdown(), see comments in
        # PythonRpcHandler::cleanup(), call it in python API because the
        # cleanup() function has python dependency, it assumes python
        # interpreter exists.
        # No matter if RRef leak exception is raised, this clean-up code
        # must run to avoid destruction segfault in Python 3.5.
        _cleanup_python_rpc_handler()
        _reset_current_rpc_agent()


# TODO: add a context manager to wrap _init_rpc_backend and shutdown
def _init_rpc_backend(
    backend=backend_registry.BackendType.PROCESS_GROUP,
    store=None,
    name=None,
    rank=-1,
    world_size=-1,
    rpc_backend_options=None,
):

    if sys.version_info < (3, 0):
        raise RuntimeError("RPC package does not support Python2.")

    _validate_rpc_args(backend, store, name, rank, world_size, rpc_backend_options)

    if _is_current_rpc_agent_set():
        raise RuntimeError("RPC is already initialized")

    # Initialize RPC.
    rpc_agent = backend_registry.init_backend(
        backend,
        store=store,
        name=name,
        rank=rank,
        world_size=world_size,
        rpc_backend_options=rpc_backend_options,
    )

    worker_infos = rpc_agent.get_worker_infos()
    global _ALL_WORKER_NAMES
    _ALL_WORKER_NAMES = {worker_info.name for worker_info in worker_infos}

    _set_and_start_rpc_agent(rpc_agent)


@_require_initialized
def get_worker_info(worker_name=None):
    r"""
    Get :class:`~torch.distributed.rpc.WorkerInfo` of a given worker name.
    Use this :class:`~torch.distributed.rpc.WorkerInfo` to avoid passing an
    expensive string on every invocation.

    Arguments:
        worker_name (str): the string name of a worker. If ``None``, return the
                           the id of the current worker. (default ``None``)

    Returns:
        :class:`~torch.distributed.rpc.WorkerInfo` instance for the given
        ``worker_name`` or :class:`~torch.distributed.rpc.WorkerInfo` of the
        current worker if ``worker_name`` is ``None``.
    """
    if worker_name:
        return _get_current_rpc_agent().get_worker_info(worker_name)
    else:
        return _get_current_rpc_agent().get_worker_info()


def _to_worker_info(name_or_info):
    if isinstance(name_or_info, WorkerInfo):
        return name_or_info
    elif isinstance(name_or_info, str):
        return get_worker_info(name_or_info)
    else:
        raise ValueError("Cannot get WorkerInfo from name {}".format(name_or_info))


def _validate_rpc_args(backend, store, name, rank, world_size, rpc_backend_options):
    type_mapping = {
        backend: backend_registry.BackendType,
        store: dist.Store,
        name: str,
        rank: numbers.Integral,
        world_size: numbers.Integral,
        rpc_backend_options: RpcBackendOptions,
    }
    for arg, arg_type in type_mapping.items():
        if not isinstance(arg, arg_type):
            raise RuntimeError(
                "Argument {} must be of type {} but got type {}".format(
                    arg, arg_type, type(arg)
                )
            )


@_require_initialized
def remote(to, func, args=None, kwargs=None):
    r"""
    Make a remote call to run ``func`` on worker ``to`` and return an
    :class:`~torch.distributed.rpc.RRef` to the result value immediately.
    Worker ``to`` will be the owner of the returned
    :class:`~torch.distributed.rpc.RRef`, and the worker calling ``remote`` is
    a user. The owner manages the global reference count of its
    :class:`~torch.distributed.rpc.RRef`, and the owner
    :class:`~torch.distributed.rpc.RRef` is only destructed when globally there
    are no living references to it.

    Arguments:
        to (str or WorkerInfo): id or name of the destination worker.
        func (callable): a callable function, such as Python callables, builtin
                         operators (e.g. :meth:`~torch.add`) and annotated
                         TorchScript functions.
        args (tuple): the argument tuple for the ``func`` invocation.
        kwargs (dict): is a dictionary of keyword arguments for the ``func``
                       invocation.

    Returns:
        A user :class:`~torch.distributed.rpc.RRef` instance to the result
        value. Use the blocking API :meth:`torch.distributed.rpc.RRef.to_here`
        to retrieve the result value locally.

    .. warning ::
        Using GPU tensors as arguments or return values of ``func`` is not
        supported since we don't support sending GPU tensors over the wire. You
        need to explicitly copy GPU tensors to CPU before using them as
        arguments or return values of ``func``.

    .. warning ::
        The ``remote`` API does not copy storages of argument tensors until
        sending them over the wire, which could be done by a different thread
        depending on the RPC backend type. The caller should make sure that the
        contents of those tensors stay intact until the returned RRef is
        confirmed by the owner, which can be checked using the
        :meth:`torch.distributed.rpc.RRef.confirmed_by_owner` API.

    Example::
        Make sure that ``MASTER_ADDRESS`` and ``MASTER_PORT`` are set properly
        on both workers. Refer to :meth:`~torch.distributed.init_process_group`
        API for more details. For example,

        >>> export MASTER_ADDRESS=localhost
        >>> export MASTER_port=5678

        Then run the following code in two different processes:

        >>> # On worker 0:
        >>> import torch
        >>> import torch.distributed.rpc as rpc
        >>> rpc.init_rpc("worker0", rank=0, world_size=2)
        >>> rref1 = rpc.remote("worker1", torch.add, args=(torch.ones(2), 3))
        >>> rref2 = rpc.remote("worker1", torch.add, args=(torch.ones(2), 1))
        >>> x = rref1.to_here() + rref2.to_here()
        >>> rpc.shutdown()

        >>> # On worker 1:
        >>> import torch.distributed.rpc as rpc
        >>> rpc.init_rpc("worker1", rank=1, world_size=2)
        >>> rpc.shutdown()

        Below is an example of running a TorchScript function using RPC.

        >>> # On both workers:
        >>> @torch.jit.script
        >>> def my_script_add(t1, t2):
        >>>    return torch.add(t1, t2)

        >>> # On worker 0:
        >>> import torch.distributed.rpc as rpc
        >>> rpc.init_rpc("worker0", rank=0, world_size=2)
        >>> rref = rpc.remote("worker1", my_script_add, args=(torch.ones(2), 3))
        >>> rref.to_here()
        >>> rpc.shutdown()

        >>> # On worker 1:
        >>> import torch.distributed.rpc as rpc
        >>> rpc.init_rpc("worker1", rank=1, world_size=2)
        >>> rpc.shutdown()
    """
    qualified_name = torch.jit._find_builtin(func)
    dst_worker_info = _to_worker_info(to)
<<<<<<< HEAD
    # _profiling_enabled is only false in certain unittests where we check the
    # profiling implementation on a more granular basis.
    should_profile = torch.autograd._profiler_enabled() and _profiling_enabled()

    ctx_manager = contextlib.suppress()
    if should_profile:
        # Build RPC profiling key.
        rpc_profiling_key = build_rpc_profiling_key(
=======

    # If profiling is enabled, kick off the timer and retrieve back a
    # RecordFunction instance.
    rf = None
    if torch.autograd._profiler_enabled():
        # Create appropriate string representation based on type of func
        # (builtin, script, python)
        if qualified_name is None:
            func_name = (
                torch.jit._qualified_name(func)
                if isinstance(func, torch.jit.ScriptFunction)
                else func.__qualname__
            )
        else:
            func_name = qualified_name
        rf = _start_record_function(
>>>>>>> 993ec536
            RPCExecMode.REMOTE,
            func_name,
            get_worker_info().name,
            dst_worker_info.name,
        )
        ctx_manager = torch.autograd.profiler.record_function(rpc_profiling_key)

    with ctx_manager as rf:
        args = args if args else ()
        kwargs = kwargs if kwargs else {}
        if qualified_name is not None:
            rref = _invoke_remote_builtin(dst_worker_info, qualified_name, *args, **kwargs)
            # attach profiling information
            if should_profile:
                assert rf is not None
                rf._call_end_callbacks_on_future(rref._get_creating_future())
        elif isinstance(func, torch.jit.ScriptFunction):
            rref = _invoke_remote_torchscript(
                dst_worker_info.name,
                torch._jit_internal._qualified_name(func),
                *args,
                **kwargs
            )
        else:
            (pickled_python_udf, tensors) = _default_pickler.serialize(
                PythonUDF(func, args, kwargs)
            )
            rref = _invoke_remote_python_udf(dst_worker_info, pickled_python_udf, tensors)
            # attach profiling information
            if should_profile:
                assert rf is not None
                rf._call_end_callbacks_on_future(rref._get_creating_future())

<<<<<<< HEAD
    return rref
=======
    args = args if args else ()
    kwargs = kwargs if kwargs else {}

    if qualified_name is not None:
        return _invoke_remote_builtin(dst_worker_info, qualified_name, rf, *args, **kwargs)
    elif isinstance(func, torch.jit.ScriptFunction):
        return _invoke_remote_torchscript(
            dst_worker_info.name, torch._jit_internal._qualified_name(func), rf, *args, **kwargs
        )
    else:
        (pickled_python_udf, tensors) = _default_pickler.serialize(
            PythonUDF(func, args, kwargs)
        )
        return _invoke_remote_python_udf(dst_worker_info, pickled_python_udf, tensors, rf)

>>>>>>> 993ec536

def _invoke_rpc(to, func, rpc_type, args=None, kwargs=None):
    if not callable(func):
        raise TypeError("function should be callable.")

    qualified_name = torch.jit._find_builtin(func)
    dst_worker_info = _to_worker_info(to)
<<<<<<< HEAD

    # TODO: profiling logic does not really belong in invoke_rpc, it should be
    # added as part of a context manager or decorator so it can be reused.
    should_profile = torch.autograd._profiler_enabled() and _profiling_enabled()

    ctx_manager = contextlib.suppress()
    if should_profile:
        # Build RPC profiling key.
        rpc_profiling_key = build_rpc_profiling_key(
=======
    # If profiling is enabled, kick off the timer and retrieve back a
    # RecordFunction instance.
    rf = None
    if torch.autograd._profiler_enabled():
        # Create appropriate string representation based on type of func
        # (builtin, script, python)
        if qualified_name is None:
            func_name = (
                torch.jit._qualified_name(func)
                if isinstance(func, torch.jit.ScriptFunction)
                else func.__qualname__
            )
        else:
            func_name = qualified_name
        rf = _start_record_function(
>>>>>>> 993ec536
            rpc_type,
            func_name,
            get_worker_info().name,
            dst_worker_info.name,
        )
        ctx_manager = torch.autograd.profiler.record_function(rpc_profiling_key)

    with ctx_manager as rf:
        args = args if args else ()
        kwargs = kwargs if kwargs else {}

<<<<<<< HEAD
        if qualified_name is not None:
            fut = _invoke_rpc_builtin(dst_worker_info, qualified_name, *args, **kwargs)
        elif isinstance(func, torch.jit.ScriptFunction):
            fut = _invoke_rpc_torchscript(
                dst_worker_info.name, torch.jit._qualified_name(func), args, kwargs
            )
        else:
            (pickled_python_udf, tensors) = _default_pickler.serialize(
                PythonUDF(func, args, kwargs)
            )
            fut = _invoke_rpc_python_udf(dst_worker_info, pickled_python_udf, tensors)
        # NOTE: profiling not yet supported for JIT futures (https://github.com/pytorch/pytorch/issues/34997)
        if should_profile and isinstance(fut, torch.distributed.rpc.Future):
            assert rf is not None
            # Schedule profiling callbacks to run when the future completes.
            rf._call_end_callbacks_on_future(fut)
=======
    if qualified_name is not None:
        fut = _invoke_rpc_builtin(dst_worker_info, qualified_name, rf, *args, **kwargs)
    elif isinstance(func, torch.jit.ScriptFunction):
        fut = _invoke_rpc_torchscript(
            dst_worker_info.name, torch.jit._qualified_name(func), rf, args, kwargs
        )
    else:
        (pickled_python_udf, tensors) = _default_pickler.serialize(
            PythonUDF(func, args, kwargs)
        )
        fut = _invoke_rpc_python_udf(dst_worker_info, pickled_python_udf, tensors, rf)
>>>>>>> 993ec536
    return fut


@_require_initialized
def rpc_sync(to, func, args=None, kwargs=None):
    r"""
    Make a blocking RPC call to run function ``func`` on worker ``to``. RPC
    messages are sent and received in parallel to execution of Python code. This
    method is thread-safe.

    Arguments:
        to (str or WorkerInfo): id or name of the destination worker.
        func (callable): a callable function, such as Python callables, builtin
                         operators (e.g. :meth:`~torch.add`) and annotated
                         TorchScript functions.
        args (tuple): the argument tuple for the ``func`` invocation.
        kwargs (dict): is a dictionary of keyword arguments for the ``func``
                       invocation.

    Returns:
        Returns the result of running ``func`` with ``args`` and ``kwargs``.

    .. warning ::
        Using GPU tensors as arguments or return values of ``func`` is not
        supported since we don't support sending GPU tensors over the wire. You
        need to explicitly copy GPU tensors to CPU before using them as
        arguments or return values of ``func``.

    Example::
        Make sure that ``MASTER_ADDRESS`` and ``MASTER_PORT`` are set properly
        on both workers. Refer to :meth:`~torch.distributed.init_process_group`
        API for more details. For example,

        >>> export MASTER_ADDRESS=localhost
        >>> export MASTER_port=5678

        Then run the following code in two different processes:

        >>> # On worker 0:
        >>> import torch
        >>> import torch.distributed.rpc as rpc
        >>> rpc.init_rpc("worker0", rank=0, world_size=2)
        >>> ret = rpc.rpc_sync("worker1", torch.add, args=(torch.ones(2), 3))
        >>> rpc.shutdown()

        >>> # On worker 1:
        >>> import torch.distributed.rpc as rpc
        >>> rpc.init_rpc("worker1", rank=1, world_size=2)
        >>> rpc.shutdown()

        Below is an example of running a TorchScript function using RPC.

        >>> # On both workers:
        >>> @torch.jit.script
        >>> def my_script_add(t1, t2):
        >>>    return torch.add(t1, t2)

        >>> # On worker 0:
        >>> import torch.distributed.rpc as rpc
        >>> rpc.init_rpc("worker0", rank=0, world_size=2)
        >>> ret = rpc.rpc_sync("worker1", my_script_add, args=(torch.ones(2), 3))
        >>> rpc.shutdown()

        >>> # On worker 1:
        >>> import torch.distributed.rpc as rpc
        >>> rpc.init_rpc("worker1", rank=1, world_size=2)
        >>> rpc.shutdown()

    """
    fut = _invoke_rpc(to, func, RPCExecMode.SYNC, args, kwargs)
    return fut.wait()


@_require_initialized
def rpc_async(to, func, args=None, kwargs=None):
    r"""
    Make a non-blocking RPC call to run function ``func`` on worker ``to``. RPC
    messages are sent and received in parallel to execution of Python code. This
    method is thread-safe. This method will immediately return a Future that can
    be awaited on.

    Arguments:
        to (str or WorkerInfo): id or name of the destination worker.
        func (callable): a callable function, such as Python callables, builtin
                         operators (e.g. :meth:`~torch.add`) and annotated
                         TorchScript functions.
        args (tuple): the argument tuple for the ``func`` invocation.
        kwargs (dict): is a dictionary of keyword arguments for the ``func``
                       invocation.

    Returns:
        Returns a Future object that can be waited
        on. When completed, the return value of ``func`` on ``args`` and
        ``kwargs`` can be retrieved from the Future object.

    .. warning ::
        Using GPU tensors as arguments or return values of ``func`` is not
        supported since we don't support sending GPU tensors over the wire. You
        need to explicitly copy GPU tensors to CPU before using them as
        arguments or return values of ``func``.

    .. warning ::
        The ``rpc_async`` API does not copy storages of argument tensors until
        sending them over the wire, which could be done by a different thread
        depending on the RPC backend type. The caller should make sure that the
        contents of those tensors stay intact until the returned Future
        completes.

    Example::
        Make sure that ``MASTER_ADDRESS`` and ``MASTER_PORT`` are set properly
        on both workers. Refer to :meth:`~torch.distributed.init_process_group`
        API for more details. For example,

        >>> export MASTER_ADDRESS=localhost
        >>> export MASTER_port=5678

        Then run the following code in two different processes:

        >>> # On worker 0:
        >>> import torch
        >>> import torch.distributed.rpc as rpc
        >>> rpc.init_rpc("worker0", rank=0, world_size=2)
        >>> fut1 = rpc.rpc_async("worker1", torch.add, args=(torch.ones(2), 3))
        >>> fut2 = rpc.rpc_async("worker1", min, args=(1, 2))
        >>> result = fut1.wait() + fut2.wait()
        >>> rpc.shutdown()

        >>> # On worker 1:
        >>> import torch.distributed.rpc as rpc
        >>> rpc.init_rpc("worker1", rank=1, world_size=2)
        >>> rpc.shutdown()

        Below is an example of running a TorchScript function using RPC.

        >>> # On both workers:
        >>> @torch.jit.script
        >>> def my_script_add(t1, t2):
        >>>    return torch.add(t1, t2)

        >>> # On worker 0:
        >>> import torch.distributed.rpc as rpc
        >>> rpc.init_rpc("worker0", rank=0, world_size=2)
        >>> fut = rpc.rpc_async("worker1", my_script_add, args=(torch.ones(2), 3))
        >>> ret = fut.wait()
        >>> rpc.shutdown()

        >>> # On worker 1:
        >>> import torch.distributed.rpc as rpc
        >>> rpc.init_rpc("worker1", rank=1, world_size=2)
        >>> rpc.shutdown()
    """
    return _invoke_rpc(to, func, RPCExecMode.ASYNC, args, kwargs)<|MERGE_RESOLUTION|>--- conflicted
+++ resolved
@@ -424,21 +424,12 @@
     """
     qualified_name = torch.jit._find_builtin(func)
     dst_worker_info = _to_worker_info(to)
-<<<<<<< HEAD
     # _profiling_enabled is only false in certain unittests where we check the
     # profiling implementation on a more granular basis.
     should_profile = torch.autograd._profiler_enabled() and _profiling_enabled()
 
     ctx_manager = contextlib.suppress()
     if should_profile:
-        # Build RPC profiling key.
-        rpc_profiling_key = build_rpc_profiling_key(
-=======
-
-    # If profiling is enabled, kick off the timer and retrieve back a
-    # RecordFunction instance.
-    rf = None
-    if torch.autograd._profiler_enabled():
         # Create appropriate string representation based on type of func
         # (builtin, script, python)
         if qualified_name is None:
@@ -449,8 +440,8 @@
             )
         else:
             func_name = qualified_name
-        rf = _start_record_function(
->>>>>>> 993ec536
+        # Build RPC profiling key.
+        rpc_profiling_key = build_rpc_profiling_key(
             RPCExecMode.REMOTE,
             func_name,
             get_worker_info().name,
@@ -463,10 +454,6 @@
         kwargs = kwargs if kwargs else {}
         if qualified_name is not None:
             rref = _invoke_remote_builtin(dst_worker_info, qualified_name, *args, **kwargs)
-            # attach profiling information
-            if should_profile:
-                assert rf is not None
-                rf._call_end_callbacks_on_future(rref._get_creating_future())
         elif isinstance(func, torch.jit.ScriptFunction):
             rref = _invoke_remote_torchscript(
                 dst_worker_info.name,
@@ -479,30 +466,15 @@
                 PythonUDF(func, args, kwargs)
             )
             rref = _invoke_remote_python_udf(dst_worker_info, pickled_python_udf, tensors)
-            # attach profiling information
-            if should_profile:
-                assert rf is not None
-                rf._call_end_callbacks_on_future(rref._get_creating_future())
-
-<<<<<<< HEAD
+        # attach profiling information
+        if should_profile:
+            assert torch.autograd._profiler_enabled()
+            assert rf is not None
+            print("PROFILING IN RREF")
+            print("Future type is {}".format(type(rref._get_future())))
+            rf._call_end_callbacks_on_future(rref._get_future())
+
     return rref
-=======
-    args = args if args else ()
-    kwargs = kwargs if kwargs else {}
-
-    if qualified_name is not None:
-        return _invoke_remote_builtin(dst_worker_info, qualified_name, rf, *args, **kwargs)
-    elif isinstance(func, torch.jit.ScriptFunction):
-        return _invoke_remote_torchscript(
-            dst_worker_info.name, torch._jit_internal._qualified_name(func), rf, *args, **kwargs
-        )
-    else:
-        (pickled_python_udf, tensors) = _default_pickler.serialize(
-            PythonUDF(func, args, kwargs)
-        )
-        return _invoke_remote_python_udf(dst_worker_info, pickled_python_udf, tensors, rf)
-
->>>>>>> 993ec536
 
 def _invoke_rpc(to, func, rpc_type, args=None, kwargs=None):
     if not callable(func):
@@ -510,7 +482,6 @@
 
     qualified_name = torch.jit._find_builtin(func)
     dst_worker_info = _to_worker_info(to)
-<<<<<<< HEAD
 
     # TODO: profiling logic does not really belong in invoke_rpc, it should be
     # added as part of a context manager or decorator so it can be reused.
@@ -518,13 +489,6 @@
 
     ctx_manager = contextlib.suppress()
     if should_profile:
-        # Build RPC profiling key.
-        rpc_profiling_key = build_rpc_profiling_key(
-=======
-    # If profiling is enabled, kick off the timer and retrieve back a
-    # RecordFunction instance.
-    rf = None
-    if torch.autograd._profiler_enabled():
         # Create appropriate string representation based on type of func
         # (builtin, script, python)
         if qualified_name is None:
@@ -535,8 +499,8 @@
             )
         else:
             func_name = qualified_name
-        rf = _start_record_function(
->>>>>>> 993ec536
+        # Build RPC profiling key.
+        rpc_profiling_key = build_rpc_profiling_key(
             rpc_type,
             func_name,
             get_worker_info().name,
@@ -548,7 +512,6 @@
         args = args if args else ()
         kwargs = kwargs if kwargs else {}
 
-<<<<<<< HEAD
         if qualified_name is not None:
             fut = _invoke_rpc_builtin(dst_worker_info, qualified_name, *args, **kwargs)
         elif isinstance(func, torch.jit.ScriptFunction):
@@ -560,24 +523,11 @@
                 PythonUDF(func, args, kwargs)
             )
             fut = _invoke_rpc_python_udf(dst_worker_info, pickled_python_udf, tensors)
-        # NOTE: profiling not yet supported for JIT futures (https://github.com/pytorch/pytorch/issues/34997)
-        if should_profile and isinstance(fut, torch.distributed.rpc.Future):
+        if should_profile:
+            assert torch.autograd._profiler_enabled()
             assert rf is not None
             # Schedule profiling callbacks to run when the future completes.
             rf._call_end_callbacks_on_future(fut)
-=======
-    if qualified_name is not None:
-        fut = _invoke_rpc_builtin(dst_worker_info, qualified_name, rf, *args, **kwargs)
-    elif isinstance(func, torch.jit.ScriptFunction):
-        fut = _invoke_rpc_torchscript(
-            dst_worker_info.name, torch.jit._qualified_name(func), rf, args, kwargs
-        )
-    else:
-        (pickled_python_udf, tensors) = _default_pickler.serialize(
-            PythonUDF(func, args, kwargs)
-        )
-        fut = _invoke_rpc_python_udf(dst_worker_info, pickled_python_udf, tensors, rf)
->>>>>>> 993ec536
     return fut
 
 
