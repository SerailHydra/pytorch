--- conflicted
+++ resolved
@@ -1163,13 +1163,7 @@
                     : state_(std::move(state)), stack_(std::move(stack)) {}
                 void operator()() {
                   at::launch(InterpreterContinuation(
-<<<<<<< HEAD
-                      state_,
-                      std::move(stack_),
-                      getDistAutogradContextId()));
-=======
                       state_, std::move(stack_), getDistAutogradContextId()));
->>>>>>> ba3cec86
                 }
 
                private:
